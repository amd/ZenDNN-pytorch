--- conflicted
+++ resolved
@@ -127,11 +127,7 @@
             ep(torch.zeros(4, 7, 3), torch.ones(5, 5, 5))
 
         # y is specialized to 5
-<<<<<<< HEAD
         with self.assertRaisesRegex(RuntimeError, r"Input arg1.shape\[0\] is specialized at 5"):
-=======
-        with self.assertRaisesRegex(RuntimeError, "Input arg1_1's dimension #0 size is specialized at 5"):
->>>>>>> d9f75dde
             ep(torch.zeros(4, 2, 3), torch.ones(2, 5, 5))
 
         # Since we didn't insert the constraint for x[1] >= 2, it should work for case where x[1] == 1
@@ -169,11 +165,8 @@
             ep(torch.zeros(4, 7, 3), torch.ones(5, 5, 5))
 
         # y is specialized to 5
-<<<<<<< HEAD
         with self.assertRaisesRegex(RuntimeError, r"Input arg1.shape\[0\] is specialized at 5"):
-=======
         with self.assertRaisesRegex(RuntimeError, "Input arg1_1's dimension #0 size is specialized at 5"):
->>>>>>> d9f75dde
             ep(torch.zeros(4, 2, 3), torch.ones(2, 5, 5))
 
         # Since we didn't insert the constraint for x[1] >= 2, it should work for case where x[1] == 1
@@ -335,11 +328,7 @@
         y = torch.rand(3, 6)
         with self.assertRaisesRegex(
             RuntimeError,
-<<<<<<< HEAD
             r"Input arg0.shape\[1\] is not equal to input arg1.shape\[1\]"
-=======
-            "Input arg1_1's dimension #1 size is not equal to input arg0_1's dimension #1",
->>>>>>> d9f75dde
         ):
             exported(x, y)
 
