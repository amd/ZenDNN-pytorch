# Owner(s): ["module: inductor"]
import contextlib
import dataclasses
import functools
import importlib
import itertools
import os
import random
import sys
import typing
import unittest
import weakref
from typing import Any, Callable
from unittest.mock import patch

import numpy as np

import sympy

import torch

import torch._dynamo
import torch.nn as nn
from torch._dispatch.python import enable_python_dispatcher
from torch._dynamo.debug_utils import same_two_models
from torch._dynamo.testing import rand_strided, same
from torch._inductor.codegen.cpp import CppVecKernelChecker
from torch._inductor.graph import GraphLowering
from torch._inductor.ir import InterpreterShim
from torch._inductor.utils import run_and_get_triton_code
from torch._inductor.virtualized import V
from torch.fx.experimental.proxy_tensor import make_fx
from torch.fx.passes.shape_prop import ShapeProp
from torch.nn import functional as F
from torch.testing import make_tensor
from torch.testing._internal.common_dtype import all_types
from torch.testing._internal.common_utils import (
    IS_CI,
    IS_MACOS,
    IS_WINDOWS,
    IS_X86,
    TEST_WITH_ASAN,
    TEST_WITH_ROCM,
    TEST_WITH_SLOW,
    TestCase as TorchTestCase,
)
from torch.utils._python_dispatch import TorchDispatchMode
from torch.utils._pytree import tree_flatten, tree_unflatten

if IS_WINDOWS and IS_CI:
    sys.stderr.write(
        "Windows CI does not have necessary dependencies for test_torchinductor yet\n"
    )
    if __name__ == "__main__":
        sys.exit(0)
    raise unittest.SkipTest("requires sympy/functorch/filelock")

importlib.import_module("functorch")
importlib.import_module("filelock")

from functorch.compile import config as functorch_config
from torch._decomp import get_decompositions
from torch._inductor import codecache, config, metrics, test_operators
from torch._inductor.codegen.cpp import cexpr, CppOverrides, CppVecOverrides
from torch._inductor.codegen.triton import texpr
from torch._inductor.codegen.wrapper import pexpr

from torch._inductor.compile_fx import (
    compile_fx,
    compile_fx_inner,
    complex_memory_overlap,
)
from torch._inductor.ir import ModularIndexing
from torch._inductor.overrides import (
    linear_permute_fusion,
    linear_transpose,
    permute_linear_fusion,
    permute_matmul_fusion,
    sink_cat_after_pointwise,
    transpose_linear,
    transpose_matmul,
)
from torch._inductor.sizevars import SizeVarAllocator
from torch._inductor.utils import has_torchvision_roi_align, timed
from torch.fx.experimental.symbolic_shapes import FloorDiv

from torch.testing._internal.inductor_utils import HAS_CPU, HAS_CUDA

HAS_MULTIGPU = HAS_CUDA and torch.cuda.device_count() >= 2
HAS_AVX2 = "fbgemm" in torch.backends.quantized.supported_engines
aten = torch.ops.aten
requires_cuda = functools.partial(unittest.skipIf, not HAS_CUDA, "requires cuda")
requires_multigpu = functools.partial(
    unittest.skipIf, not HAS_MULTIGPU, "requires multiple cuda devices"
)
slow = functools.partial(unittest.skipIf, not TEST_WITH_SLOW, "too slow")
skip_if_x86_mac = functools.partial(
    unittest.skipIf, IS_MACOS and IS_X86, "Does not work on x86 Mac"
)


# For OneDNN bf16 path, OneDNN requires the cpu has intel avx512 with avx512bw,
# avx512vl, and avx512dq at least. So we will skip the test case if one processor
# is not meet the requirement.
@functools.lru_cache(maxsize=None)
def has_bf16_support():
    import sys

    if sys.platform != "linux":
        return False
    with open("/proc/cpuinfo", encoding="ascii") as f:
        lines = f.read()
    return all(word in lines for word in ["avx512bw", "avx512vl", "avx512dq"])


unary_list = [
    torch.nn.ReLU(),
    torch.nn.Sigmoid(),
    torch.nn.Tanh(),
    torch.nn.Hardswish(),
    torch.nn.LeakyReLU(0.1, inplace=False),
    torch.nn.Hardtanh(min_val=-0.5, max_val=4, inplace=False),
    torch.nn.GELU(approximate="none"),
    torch.nn.GELU(approximate="tanh"),
    torch.nn.ReLU6(),
    torch.nn.SiLU(),
    torch.nn.Hardsigmoid(),
    lambda x: F.relu(x),
    lambda x: F.sigmoid(x),
    lambda x: F.tanh(x),
    lambda x: F.hardswish(x),
    lambda x: F.leaky_relu(x, 0.1),
    lambda x: F.hardtanh(x, min_val=-0.5, max_val=4),
    lambda x: F.gelu(x, approximate="none"),
    lambda x: F.gelu(x, approximate="tanh"),
    lambda x: F.relu6(x),
    lambda x: F.silu(x),
    lambda x: F.hardsigmoid(x),
    lambda x: torch.relu(x),
    lambda x: torch.sigmoid(x),
    lambda x: torch.tanh(x),
    lambda x: x.relu(),
    lambda x: x.sigmoid(),
    lambda x: x.tanh(),
]


binary_list = [
    lambda x, y: torch.add(x, y),  # call_function
    lambda x, y: torch.add(y, x),  # call_function
    lambda x, y: x.add(y),  # call_method
    lambda x, y: x.add_(y),  # call_method
    lambda x, y: torch.sub(x, y),  # call_function
    lambda x, y: x.sub(y),  # call_method
    lambda x, y: x.sub_(y),  # call_method
]


def requires_decomp(fn):
    """Decorator to disable test if a decomp is missing"""

    def wrap_test(test):
        @functools.wraps(test)
        def maybe_test(*args, **kwargs):
            if len(get_decompositions([fn])) == 0:
                raise unittest.SkipTest(f"requires decomp for {fn.__name__}")
            return test(*args, **kwargs)

        return maybe_test

    return wrap_test


PassFunc = Callable[[torch.fx.GraphModule, Any], torch.fx.GraphModule]


def chain_passes(*passes: PassFunc) -> PassFunc:
    def parent_pass(module: torch.fx.GraphModule, input: Any) -> torch.fx.GraphModule:
        for pass_ in passes:
            if isinstance(module, torch.fx.GraphModule):
                ShapeProp(module).propagate(*input)
            module = pass_(module)
        return module

    return parent_pass


def count_call(module: torch.fx.GraphModule, op: str, target_op: Any) -> int:
    return sum(
        [1 if (n.op == op and n.target == target_op) else 0 for n in module.graph.nodes]
    )


def count_call_function(module: torch.fx.GraphModule, target_op: Any) -> int:
    return count_call(module, "call_function", target_op)


def count_call_method(module: torch.fx.GraphModule, target_op: Any) -> int:
    return count_call(module, "call_method", target_op)


class TestCase(TorchTestCase):
    @classmethod
    def setUpClass(cls):
        super().setUpClass()
        cls._stack = contextlib.ExitStack()
        cls._stack.enter_context(
            config.patch(
                {
                    "debug": True,
                    "cpp.min_chunk_size": 1,
                    "triton.autotune_pointwise": False,  # too slow
                    "implicit_fallbacks": False,
                }
            )
        )

    @classmethod
    def tearDownClass(cls):
        cls._stack.close()
        super().tearDownClass()

    def setUp(self):
        torch._dynamo.reset()
        super().setUp()

    def tearDown(self):
        super().tearDown()
        torch._dynamo.reset()


class ToTuple(torch.nn.Module):
    def forward(self, x):
        return (x,)


@dataclasses.dataclass
class InputGen:
    n: int
    device: str

    def dense(self):
        return torch.randn((self.n, self.n), device=self.device)

    def transposed(self):
        return self.dense().transpose(0, 1)

    def strided(self):
        return torch.randn((self.n * 2, self.n * 3), device=self.device)[
            self.n :, self.n :: 2
        ]

    def broadcast1(self):
        return torch.randn((self.n,), device=self.device)

    def broadcast2(self):
        return torch.randn((1, self.n, 1), device=self.device)

    def broadcast3(self):
        return torch.randn((1,), device=self.device)

    def double(self):
        return torch.randn((self.n, self.n), device=self.device, dtype=torch.double)

    def int(self):
        return torch.arange(self.n, device=self.device, dtype=torch.int32)


def compute_grads(args, kwrags, results, grads):
    def gather_leaf_tensors(args, kwargs):
        args, _ = tree_flatten(args)
        kwargs, _ = tree_flatten(kwargs)
        args = args + kwargs
        leaf_tensors = [
            arg for arg in args if isinstance(arg, torch.Tensor) and arg.requires_grad
        ]
        return leaf_tensors

    flat_results, _ = tree_flatten(results)
    flat_diff_results = [r for r in flat_results if r.requires_grad]
    assert len(flat_diff_results) > 0

    leaf_tensors = gather_leaf_tensors(args, kwrags)
    assert len(leaf_tensors) > 0
    return torch.autograd.grad(
        flat_diff_results,
        leaf_tensors,
        grads,
        allow_unused=True,
        retain_graph=True,
    )


def clone_preserve_strides(x):
    if not isinstance(x, torch.Tensor):
        return x
    buffer = torch.as_strided(
        x, (x.untyped_storage().size() // x.element_size(),), (1,), 0
    ).clone()
    out = torch.as_strided(buffer, x.size(), x.stride(), x.storage_offset())
    return out


@patch.object(config, "debug", True)
def run_and_get_cpp_code(fn, args):
    torch._dynamo.reset()
    import io
    from contextlib import redirect_stdout

    f = io.StringIO()
    with redirect_stdout(f):
        fn(*args)
    s = f.getvalue()
    return s


def check_model(
    self: TestCase,
    model,
    example_inputs,
    kwargs=None,
    *,
    atol=None,
    rtol=None,
    check_lowp=True,
    exact_dtype=True,
    nopython=True,
    copy_to_cuda=True,
    reference_in_float=True,
    assert_equal=True,
    check_gradient=False,
):
    kwargs = kwargs or {}
    torch._dynamo.reset()

    ref_inputs = [clone_preserve_strides(x) for x in example_inputs]
    ref_kwargs = kwargs
    has_lowp_args = False
    original_lowp_dtype = torch.half

    if reference_in_float:
        # check_lowp is ignored here, it's kept just to be able to call `common` with extra arg
        def upcast_fn(x):
            nonlocal has_lowp_args
            if isinstance(x, torch.Tensor) and (
                x.dtype == torch.float16 or x.dtype == torch.bfloat16
            ):
                has_lowp_args = True
                return x.float()
            else:
                return x

        def get_original_lowp_dtype(example_inputs):
            dtypes = [x.dtype for x in example_inputs if isinstance(x, torch.Tensor)]
            dtype_set = set(dtypes)
            return dtype_set.pop() if len(dtype_set) == 1 else torch.half

        ref_inputs = list(map(upcast_fn, example_inputs))
        ref_kwargs = {k: upcast_fn(v) for k, v in kwargs.items()}
        if has_lowp_args:
            original_lowp_dtype = get_original_lowp_dtype(example_inputs)
            if hasattr(model, "to"):
                model = model.to(torch.float)

    torch.manual_seed(0)

    correct = model(*ref_inputs, **ref_kwargs)
    # downcast the model back if needed
    if reference_in_float and has_lowp_args:
        if hasattr(model, "to"):
            model = model.to(original_lowp_dtype)

    torch._inductor.metrics.reset()

    called = False

    def compile_fx_wrapper(model_, example_inputs_):
        nonlocal called
        called = True
        return compile_fx(model_, example_inputs_)

    def run(*ex, **kwargs):
        return model(*ex, **kwargs)

    run = torch._dynamo.optimize(compile_fx_wrapper, nopython=nopython)(run)

    torch.manual_seed(0)
    actual = run(*example_inputs, **kwargs)
    # if not called:
    #     exp = torch._dynamo.explain(run, *example_inputs)
    #     print("Explain:", exp[0])
    #     for graph in exp[2]:
    #         print("Graph", graph)
    assert called, "Ran graph without calling compile_fx"
    assert type(actual) == type(correct)

    correct_flat, correct_spec = tree_flatten(correct)
    actual_flat, _ = tree_flatten(actual)
    if reference_in_float:
        correct_flat = tuple(
            y.to(x.dtype)
            if isinstance(y, torch.Tensor) and y.dtype.is_floating_point
            else y
            for x, y in zip(actual_flat, correct_flat)
        )
        correct = tree_unflatten(correct_flat, correct_spec)

    if assert_equal:
        self.assertEqual(
            actual,
            correct,
            atol=atol,
            rtol=rtol,
            equal_nan=True,
            exact_dtype=exact_dtype,
        )
        # In case of input mutations, check that inputs are the same
        self.assertEqual(
            ref_inputs,
            example_inputs,
            atol=atol,
            rtol=rtol,
            equal_nan=True,
            # our testing sometimes uses higher precision inputs for the reference
            exact_dtype=False,
        )
    else:
        for correct_val, actual_val in zip(correct_flat, actual_flat):
            if isinstance(correct_val, torch.Tensor):
                assert correct_val.device == actual_val.device
                assert correct_val.size() == actual_val.size()
                assert correct_val.stride() == actual_val.stride()
                assert correct_val.layout == actual_val.layout
                if exact_dtype:
                    assert correct_val.dtype == actual_val.dtype

    if check_gradient:
        # generate random unit norm gradients
        grads = [
            torch.rand(r.shape, device=r.device, dtype=r.dtype)
            for r in correct_flat
            if r.requires_grad
        ]
        for g in grads:
            g /= g.norm()

        correct_grad = compute_grads(ref_inputs, ref_kwargs, correct, grads)
        actual_grad = compute_grads(example_inputs, kwargs, actual, grads)

        self.assertEqual(
            actual_grad,
            correct_grad,
            atol=atol,
            rtol=rtol,
            equal_nan=True,
            exact_dtype=exact_dtype,
        )

    torch._dynamo.reset()


@torch._inductor.config.patch("triton.cudagraphs", False)
def check_model_cuda(
    self: TestCase,
    model,
    example_inputs,
    kwargs=None,
    *,
    atol=None,
    rtol=None,
    check_lowp=True,
    exact_dtype=True,
    nopython=True,
    copy_to_cuda=True,
    reference_in_float=True,
    assert_equal=True,
    check_gradient=False,
):
    kwargs = kwargs or {}
    if hasattr(model, "to"):
        model = model.to("cuda")

    def copy_fn(x):
        # preserve strides of the input on the device
        if not isinstance(x, torch.Tensor):
            return x
        return torch.empty_strided(
            x.size(), x.stride(), device="cuda", dtype=x.dtype
        ).copy_(x)

    if copy_to_cuda:
        example_inputs = tuple(copy_fn(x) for x in example_inputs)

    check_model(
        self,
        model,
        example_inputs,
        kwargs,
        atol=atol,
        rtol=rtol,
        exact_dtype=exact_dtype,
        nopython=nopython,
        reference_in_float=reference_in_float,
        assert_equal=assert_equal,
        check_gradient=check_gradient,
    )

    if check_lowp:

        def downcast_fn(x):
            if not isinstance(x, torch.Tensor) or not x.dtype == torch.float:
                return x
            return torch.empty_strided(
                x.size(), x.stride(), device="cuda", dtype=torch.half
            ).copy_(x)

        example_inputs = list(map(downcast_fn, example_inputs))
        if hasattr(model, "to"):
            model = model.to(torch.half)
        if rtol is not None:
            rtol = max(2e-3, rtol)
        check_model(
            self,
            model,
            example_inputs,
            kwargs,
            atol=atol,
            rtol=rtol,
            exact_dtype=exact_dtype,
            nopython=nopython,
            reference_in_float=reference_in_float,
            assert_equal=assert_equal,
            check_gradient=check_gradient,
        )


class SweepInputs2:
    input_gen_types1 = [
        "dense",
        "transposed",
        "strided",
        "broadcast1",
        "broadcast2",
        "broadcast3",
        "double",
        "int",
    ]
    input_gen_types2 = input_gen_types1
    gen = None

    @staticmethod
    def kernel(a, b):
        return (a + b,)

    @classmethod
    def gen_template(cls, name1, name2):
        def test(self):
            check_model(
                self,
                cls.kernel,
                (
                    getattr(cls.gen, name1)(),
                    getattr(cls.gen, name2)(),
                ),
            )

        test.__name__ = f"test_{cls.gen.device}_{name1}_{name2}"
        setattr(cls, test.__name__, test)

    @classmethod
    def populate(cls):
        for name1 in cls.input_gen_types1:
            for name2 in cls.input_gen_types2:
                cls.gen_template(name1, name2)


class TestIndexingSimplification(TorchTestCase):
    def test_indexing_simplification(self):
        sizevars = SizeVarAllocator()
        i0 = sympy.Symbol("i0", integer=True)
        i1 = sympy.Symbol("i1", integer=True)
        i2 = sympy.Symbol("i2", integer=True)
        r3 = sympy.Symbol("r3", integer=True)

        var_ranges = {i0: 3136, i1: 64, i2: 32, r3: 3}
        expr = (
            128 * i2
            + ModularIndexing(i1, 1, 64)
            + 64 * ModularIndexing(i1 + 64 * r3, 64, 2)
        )
        # check that `i1//64` is removed when i1 is always less than 64,
        # and the next simplificaton doesn't happen
        self.assertEqual(
            sizevars.simplify_with_ranges(expr, var_ranges),
            i1 + 128 * i2 + 64 * ModularIndexing(r3, 1, 2),
        )
        # all the modular indexing should be removed when the body cant be larger than the modulus
        var_ranges[r3] = 2
        self.assertEqual(
            sizevars.simplify_with_ranges(expr, var_ranges), i1 + 128 * i2 + 64 * r3
        )
        # if there are negative terms in ModularIndexing base, we cannot replace it with FloorDiv
        expr = ModularIndexing(i1 - 15, 1, 64)
        self.assertEqual(
            sizevars.simplify_with_ranges(expr, var_ranges),
            ModularIndexing(i1 - 15, 1, 64),
        )
        # small terms should be kept if the rest is not guaranteed to be divisible
        self.assertEqual(
            sizevars.simplify_with_ranges(FloorDiv(r3 + i2 + i1, 32), var_ranges),
            FloorDiv(r3 + i2 + i1, 32),
        )

        expr = ModularIndexing(2 * i2 + r3, 1, 64)
        # modular indexing is removed if base is smaller than modulo
        self.assertEqual(sizevars.simplify_with_ranges(expr, var_ranges), 2 * i2 + r3)

        # check the same thing but with symbolic divisor
        self.assertEqual(FloorDiv(r3 * i0, r3), i0)
        self.assertEqual(ModularIndexing(r3 * i0, r3, 10), ModularIndexing(i0, 1, 10))

        # (10*i) % 10 is always zero and should get optimized away
        self.assertEqual(
            ModularIndexing(i0 + i1 * 10, 1, 10), ModularIndexing(i0, 1, 10)
        )

        # ((20*i)//2) % 10 is always zero and should get optimized away
        self.assertEqual(
            ModularIndexing(i0 + i1 * 20, 2, 10), ModularIndexing(i0, 2, 10)
        )

        # the same things happens with symbolic divisor
        self.assertEqual(
            ModularIndexing(i0 + i1 * i2 * r3, i2, r3), ModularIndexing(i0, i2, r3)
        )

        # if there are negative terms, we cannot optimize away zero terms due to https://github.com/openai/triton/issues/619
        self.assertEqual(
            ModularIndexing(-i0 + i1 * 20, 2, 10), ModularIndexing(-i0 + i1 * 20, 2, 10)
        )
        self.assertEqual(
            ModularIndexing(-15 + i1 * 20, 2, 10), ModularIndexing(-15 + i1 * 20, 2, 10)
        )

        # Constant fold from divisor into base
        self.assertEqual(ModularIndexing(i0 * 4, 2, 10), ModularIndexing(i0 * 2, 1, 10))
        self.assertEqual(FloorDiv(i0 * 4, 2), i0 * 2)

        # Nested modular indexing is correctly simplified
        var_ranges = {"i1": 13, "i2": 121}
        expr = ModularIndexing(ModularIndexing(121 * i1 + i2, 1, 784), 1, 28)
        self.assertEqual(sizevars.simplify_with_ranges(expr, var_ranges), expr)
        expr = ModularIndexing(ModularIndexing(121 * i1 + i2, 1, 784) + 1, 1, 28)
        self.assertEqual(sizevars.simplify_with_ranges(expr, var_ranges), expr)
        var_ranges = {"i2": 784}
        expr = ModularIndexing(ModularIndexing(i2, 1, 28), 7, 4)
        expected = FloorDiv(ModularIndexing(i2, 1, 28), 7)
        self.assertEqual(sizevars.simplify_with_ranges(expr, var_ranges), expected)
        expr = ModularIndexing(ModularIndexing(i2, 1, 28) + 1, 7, 4)
        self.assertEqual(sizevars.simplify_with_ranges(expr, var_ranges), expr)

    def test_indexing_join(self):
        sizevars = SizeVarAllocator()
        i0 = sympy.Symbol("i0", integer=True)
        i1 = sympy.Symbol("i1", integer=True)
        i2 = sympy.Symbol("i2", integer=True)

        # join two ModularIndexing calls into one larger one when possible
        expr1 = ModularIndexing(i0, 1, 32) + 32 * ModularIndexing(i0, 32, 4)
        self.assertEqual(
            sizevars.simplify_with_ranges(expr1, {}), ModularIndexing(i0, 1, 128)
        )

        # it should also work with a scale
        self.assertEqual(
            sizevars.simplify_with_ranges(2 * expr1, {}),
            2 * ModularIndexing(i0, 1, 128),
        )

        # it should work when divisor is not 1
        expr2 = ModularIndexing(i0, 3, 32) + 32 * ModularIndexing(i0, 32 * 3, 4)
        simplified = sizevars.simplify_with_ranges(expr2, {})
        self.assertEqual(simplified, ModularIndexing(i0, 3, 128))
        self.assertEqual(expr2.subs({i0: 39485}), simplified.subs({i0: 39485}))

        # it should not happen in this case as the modulus is wrong
        expr3 = ModularIndexing(i0, 1, 30) + 32 * ModularIndexing(i0, 32, 4)
        self.assertEqual(sizevars.simplify_with_ranges(expr3, {}), expr3)

        # check that it also works with a modulus>1
        expr4 = ModularIndexing(i0, 10, i1) + i1 * ModularIndexing(i0, i1 * 10, i2)
        res0 = expr4.subs({i0: 24056, i1: 13, i2: 19})
        simplified = sizevars.simplify_with_ranges(expr4, {})
        res1 = simplified.subs({i0: 24056, i1: 13, i2: 19})
        self.assertEqual(res0, res1)
        self.assertEqual(simplified, ModularIndexing(i0, 10, i1 * i2))

        # and also works with an offset
        self.assertEqual(
            sizevars.simplify_with_ranges(expr4 + 10, {}),
            ModularIndexing(i0, 10, i1 * i2) + 10,
        )

        # works for ModularIndexing + FloorDiv
        expr5 = 197 * FloorDiv(i0, 197) + ModularIndexing(i0, 1, 197)
        simplified = sizevars.simplify_with_ranges(expr5, {})
        self.assertEqual(simplified, i0)
        self.assertEqual(expr5.subs({i0: 39485}), simplified.subs({i0: 39485}))

        # works with a scale
        self.assertEqual(
            sizevars.simplify_with_ranges(2 * expr5, {}),
            2 * i0,
        )

        # divisor != 1
        expr6 = 197 * FloorDiv(i0, 197 * 3) + ModularIndexing(i0, 3, 197)
        simplified = sizevars.simplify_with_ranges(expr6, {})
        self.assertEqual(simplified, FloorDiv(i0, 3))
        self.assertEqual(expr6.subs({i0: 39485}), simplified.subs({i0: 39485}))


class CommonTemplate:
    def test_bool(self):
        def fn(a, b):
            return (
                a + b,
                a * b,
                a & b,
                a | b,
                a ^ b,
                torch.logical_and(a, b),
                torch.logical_or(a, b),
                torch.logical_not(a),
                torch.sign(b),
            )

        self.common(
            fn,
            (
                torch.tensor([True, False, True, False]),
                torch.tensor([False, False, True, True]),
            ),
        )

    def test_add_const_int(self):
        def fn(a):
            return (a + 1, torch.add(a, 1, alpha=2))

        self.common(fn, (torch.randn(32),))

    def test_add_const_float(self):
        def fn(a):
            return (a + 1.5,)

        self.common(fn, (torch.randn(32),))

    def test_add_inplace_permuted(self):
        def fn(x, y):
            return x.add_(y)

        x = torch.ones([2, 12, 13, 17]).transpose(1, 2)
        y = torch.randn([2, 13, 1, 17])

        self.common(fn, (x, y))

    def test_concat_add_inplace(self):
        def fn(x, y, z):
            return torch.cat([x, y], dim=1).add_(z)

        x = torch.randn([2, 12, 14, 14])
        y = torch.randn([2, 12, 14, 14])
        z = torch.randn([2, 24, 14, 14])

        self.common(fn, (x, y, z))

    def test_abs(self):
        def fn(a):
            return (a / (torch.abs(a) + 1),)

        self.common(fn, (torch.randn(17),))

    def test_sgn(self):
        def fn(a):
            return torch.sgn(a), torch.sgn(a + 1) - 1

        self.common(fn, [torch.linspace(-10, 10, 41)])

    def test_randn_generator(self):
        def fn(a, generator):
            torch.randn([20, 20], generator=generator, device=a.device)

        self.common(fn, (torch.linspace(-10, 10, 41), None))

        # generator not yet supported in dynamo
        with self.assertRaisesRegex(torch._dynamo.exc.Unsupported, "Generator"):
            self.common(fn, (torch.linspace(-10, 10, 41), torch.Generator(self.device)))

    def test_sgn_extremal(self):
        def fn(a):
            return (torch.sgn(a),)

        self.common(fn, [torch.tensor([np.nan, np.inf, -np.inf, 0])])

    def test_max_min(self):
        def fn(a, b):
            return (torch.maximum(a, b), torch.minimum(a, b))

        self.common(fn, (torch.randn(8), torch.randn(8)))
        t1 = torch.randn(8)
        t1[0] = float("nan")
        t2 = torch.randn(8)
        t2[1] = float("nan")
        self.common(fn, (t1, t2))

    def test_neg_max_uint8(self):
        # https://github.com/pytorch/pytorch/issues/93380
        def fn(a, b):
            c = torch.neg(a)
            return torch.maximum(b, c)

        a = torch.randint(256, (1,), dtype=torch.uint8)
        b = torch.randint(256, (8390,), dtype=torch.uint8)
        self.common(fn, (a, b))

    def test_compar(self):
        def fn(x):
            return x.gt(3.5), x.ge(3.5), x.eq(3.5), x.le(2.5), x.lt(3.5), x.ne(3.5)

        a = torch.tensor([3])
        self.common(fn, (a,))

    def test_horizonal_fusion1(self):
        def fn(a, b, c):
            return (a + b, a - c, b * c)

        self.common(
            fn, (torch.randn(8, 16, 16), torch.randn(8, 16, 16), torch.randn(1, 16, 1))
        )

    def test_horizonal_fusion2(self):
        def fn(a, b, c):
            return a + 1, b + 2, c + 3

        self.common(fn, (torch.randn(8, 16, 8), torch.randn(8, 16), torch.randn(16, 8)))

    def test_vertical_fusion1(self):
        def fn(sa, ct, p):
            # From torchbench.pyhpc_equation_of_state
            v17 = -3.087032500374211e-7
            v18 = -1.988366587925593e-8
            v19 = -1.061519070296458e-11
            v20 = 1.550932729220080e-10
            t15 = v19 * ct
            t19 = v17 + ct * (v18 + t15) + v20 * sa
            t20 = 1.0 / t19
            t128 = t19 * p
            return t20 + t128

        self.common(
            fn,
            (
                torch.randn(204, 204, 26),
                torch.randn(204, 204, 26),
                torch.randn(26),
            ),
        )
        self.assertEqual(torch._inductor.metrics.generated_kernel_count, 1)

    def test_forced_buffer_realize(self):
        # Test torch._test_inductor_realize forces a buffer to be realized
        def fn(a):
            b = test_operators.realize(a * 2)
            return (b * 2,)

        self.common(fn, (torch.randn(10),))
        self.assertEqual(torch._inductor.metrics.ir_nodes_pre_fusion, 2)

    def test_scheduler_vertical_fusion1(self):
        realize = test_operators.realize

        def fn(sa, ct, p):
            # From torchbench.pyhpc_equation_of_state
            v17 = -3.087032500374211e-7
            v18 = -1.988366587925593e-8
            v19 = -1.061519070296458e-11
            v20 = 1.550932729220080e-10
            t15 = realize(v19 * ct)
            t19 = realize(v17 + ct * (v18 + t15) + v20 * sa)
            t20 = realize(1.0 / t19)
            t128 = realize(t19 * p)
            return t20 + t128

        self.common(
            fn,
            (
                torch.randn(204, 204, 26),
                torch.randn(204, 204, 26),
                torch.randn(26),
            ),
        )
        self.assertEqual(torch._inductor.metrics.ir_nodes_pre_fusion, 5)
        self.assertEqual(
            torch._inductor.metrics.generated_kernel_count,
            1 if self.device == "cuda" else 3,
        )

    def test_sum1(self):
        def fn(a, b):
            return ((a + b).sum(-1),)

        self.common(fn, (torch.randn(8, 8), torch.randn(8, 8)))

    def test_sum2(self):
        def fn(a, b):
            return ((a + b).sum([1, 2]), (a + b).sum(-1))

        self.common(fn, (torch.randn(8, 9, 3, 21), torch.randn(8, 9, 3, 21)))

    def test_sum3(self):
        def fn(a, b):
            r1 = a + b
            r2 = r1.sum(-1)
            r3 = torch.squeeze(b) + 10
            return (r1, r2, r3)

        # Mismatched elements: 2 / 10 (20.0%)
        # Greatest absolute difference: 0.0029296875 at index (8,) (up to 1e-05 allowed)
        # Greatest relative difference: 0.0017482517482517483 at index (6,) (up to 0.001 allowed)
        self.common(fn, (torch.randn(10, 10), torch.randn(1, 10)), atol=1e-5, rtol=2e-3)

    def test_sum4(self):
        def fn(a):
            b = a + 1
            c = b.sum(-1)
            d = c + 3
            e = d.sum(-1)
            f = e + 5
            return (f, e, d, c, b)

        self.common(fn, (torch.randn(1, 16, 8, 8),))

    def test_sum5(self):
        def fn(a):
            b = a + 1
            c = b.sum(-1)
            d = c + 3
            e = d.sum(-1)
            f = e + 5
            return (f,)

        self.common(fn, (torch.randn(1, 17, 8, 9),))

    def test_reduction1(self):
        def fn(a):
            return (a.sum(), a.max(), a.min(), a.argmax(), a.argmin())

        self.common(fn, (torch.tensor([float("-inf"), 0.0, float("inf")]),))

    @skip_if_x86_mac()
    def test_reduction2(self):
        def fn(a):
            # FIXME: a.argmax
            return (a.sum(), a.max(), a.min(), a.argmin())

        self.common(fn, (torch.full((4,), float("inf")),))

    @skip_if_x86_mac()
    def test_reduction3(self):
        def fn(a):
            # FIXME: a.argmin
            return (a.sum(), a.max(), a.min(), a.argmax())

        self.common(fn, (torch.full((4,), float("-inf")),))

    def test_reduction4(self):
        if self.device == "cpu":
            raise unittest.SkipTest("Non-deterministic CPU results")

        def fn(a):
            return (a.argmax(-1), a.argmin(-1))

        inputs = (torch.ones(128), torch.ones(4, 4, 1))
        for i in inputs:
            self.common(fn, (i,))

    @config.patch(unroll_reductions_threshold=1)
    def test_reduction5(self):
        if self.device == "cpu":
            raise unittest.SkipTest("Non-deterministic CPU results")

        def fn(a):
            return (a.sum(), a.max(), a.min(), a.argmax())

        self.common(fn, (torch.full((4,), float("-inf")),))

    def test_unroll_small_reduction(self):
        def fn(x):
            val1, index1 = x.min(-1)
            val2, index2 = x.max(-1)
            return (
                val1,
                index1,
                val2,
                index2,
                x.sum(-1),
                (x > 1).any(-1),
                (x > 0).all(-1),
                x.argmin(-1),
                x.argmax(-1),
                x.amin(-1),
                x.amax(-1),
                x.aminmax(),
            )

        with config.patch(unroll_reductions_threshold=8):
            # small sized reductions will get unrolled
            self.common(fn, (torch.randn(8, 3),))
        torch._dynamo.reset()
        with config.patch(unroll_reductions_threshold=1):
            # make sure things also work if they aren't unrolled
            self.common(fn, (torch.randn(8, 3),))

    def test_multilayer_low_prec(self):
        # fp16 nyi for cpu
        if self.device == "cpu":
            raise unittest.SkipTest("requires CUDA")

        def fn(a):
            return torch.mean(a)

        self.common(fn, ((torch.rand((10, 3, 352, 352), dtype=torch.float16),)))

    def test_expanded_reduction(self):
        if self.device == "cpu":
            raise unittest.SkipTest(
                "https://github.com/pytorch/torchdynamo/issues/1697"
            )

        def fn(x, y):
            z = x * y
            return z.sum((0, 1))

        self.common(fn, (torch.randn(2, 197, 256), torch.randn(2, 1, 256)))

    def test_min_max_reduction(self):
        def fn(a, b):
            return (
                (a + b).max(),
                (a + b).min(),
                torch.amax(a + 1, keepdim=True),
                torch.amin(b + 1, keepdim=True),
            )

        for dtype in [torch.float, torch.bfloat16, torch.float16]:
            self.common(fn, (torch.randn(8, 8).to(dtype), torch.randn(8, 8).to(dtype)))

    def test_fmin_fmax(self):
        def fn(a, b):
            return (
                torch.fmin(a, b),
                torch.fmax(a, b),
                torch.fmax(a + 1, torch.tensor(0.0)),
            )

        self.common(
            fn,
            (
                torch.tensor(
                    [-10.0, 10.0, float("nan"), float("nan"), float("nan"), 3, 4]
                ),
                torch.tensor(
                    [float("nan"), float("nan"), -10.0, 10.0, float("nan"), 4, 3]
                ),
            ),
        )

    def test_sum_int(self):
        def fn(x):
            return 2 * x.sum(-1) + x.sum()

        dtypes = torch.bool, torch.uint8, torch.int
        inps = [torch.randint(2, (64,), dtype=dtype) for dtype in dtypes]
        for i in inps:
            self.common(fn, (i,), check_lowp=False)

    def test_sum_dtype(self):
        def fn(x):
            return x * x.sum(-1, dtype=torch.double) + x.sum(dtype=torch.double)

        self.common(fn, (torch.ones(32, 32) * 70,))

    def test_clamp(self):
        def fn(a, b):
            return (a.clamp(-0.1, 0.1), b.clamp(0), torch.clamp(a + b, max=0))

        self.common(fn, (torch.randn(8, 8), torch.randn(8, 8)))

    def test_clamp_type_promotion(self):
        def fn(a):
            b = torch.tensor(1.0, dtype=torch.double, device=self.device)
            c = torch.full((4,), 2, device=self.device)
            return a.clamp(min=b, max=c)

        self.common(fn, (torch.randint(4, (4,)),))

    def test_arange1(self):
        def fn(x):
            rng1 = torch.arange(8 * 8, dtype=torch.float32, device=x.device).view(8, 8)
            rng2 = torch.arange(10, 18, device=x.device)
            tmp = x * rng1
            return tmp, tmp + rng2

        self.common(fn, (torch.randn(8, 8),))

    def test_arange2(self):
        def fn(x):
            rng1 = torch.arange(8, device=x.device)
            return (x + rng1,)

        self.common(fn, (torch.randint(4, (8, 8)),), check_lowp=False)

    def test_arange3(self):
        def fn(x):
            return x + torch.ops.aten.arange.start_step(
                0, 53, 4, dtype=torch.int64, device=x.device
            )

        self.common(fn, (torch.randn(14),))

    def test_arange4(self):
        def fn(x):
            return x - torch.arange(512, -512, -1.0, device=x.device)

        self.common(fn, (torch.randn(1024),))

    def test_arange5(self):
        def fn(step, device):
            return torch.arange(512, -512, step, device=device)

        compiled_fn = torch._dynamo.optimize()(fn)

        # NOTE: use assertEqual to check dtypes which self.common doesn't do
        for step in (-1, -1.0):
            expect = fn(step, self.device)
            actual = compiled_fn(step, self.device)
            self.assertEqual(expect, actual)
        self.assertEqual(expect, actual)

    def test_arange6(self):
        def fn(x):
            return torch.arange(0.1, 8.0001, 1, dtype=x.dtype, device=x.device)

        # Test that float arguments are truncated to int when dtype is set explicitly
        make_arg = functools.partial(make_tensor, device="cpu", requires_grad=False)
        self.common(fn, (make_arg(1, dtype=torch.float32),))
        self.common(fn, (make_arg(1, dtype=torch.int64),))

    def test_linspace1(self):
        def fn(x):
            return torch.linspace(0.125, 0.875, 7, device=x.device) + x

        self.common(fn, (torch.randn(1, 7),))

    def test_linspace2(self):
        def fn(x):
            return torch.linspace(0, 2, 1, device=x.device) + x

        self.common(fn, (torch.randn(1, 1),))

    def test_linspace3(self):
        def fn(x):
            return torch.linspace(0, 2, 0, device=x.device)

        self.common(fn, (torch.Tensor([]),))

    def test_tensor1(self):
        def fn(x):
            return torch.tensor([1], device=x.device) + x, torch.tensor(
                5, device=x.device
            )

        self.common(fn, (torch.randn(10),))

    def test_tensor2(self):
        def fn(x):
            return torch.tensor(list(range(2, 40, 2)), device=x.device) + x

        self.common(fn, (torch.randn(1),))

    def test_tensor3(self):
        def fn(x):
            return (
                torch.tensor([], device=x.device),
                torch.tensor([1, 2], device=x.device) + 1,
                torch.tensor([1, 2, 3], device=x.device) + 2,
                torch.tensor([1, 2, 3, 4], device=x.device) + x,
            )

        self.common(fn, [torch.randn(4)])

    def test_views1(self):
        def fn1(x, y):
            return (x.view(size2) + y,)

        def fn2(x, y):
            return ((x + 1).view(size2) + y,)

        views = [
            ([5 * 7], [5, 7]),
            ([2 * 3 * 4 * 5 * 6 * 7], [2, 3, 4, 5, 6, 7]),
            ([2 * 3, 4, 5, 6 * 7], [2, 3, 4, 5, 6, 7]),
            ([10 * 5, 20], [10, 5, 20]),
            ([1, 10, 1], [10]),
            ([10, 1, 10, 1, 10], [10, 100]),
            ([2, 2, 2, 2], [4, 4]),
        ]
        for size1, size2 in views:
            self.common(fn1, (torch.randn(size1), torch.randn(size2)))
            self.common(fn2, (torch.randn(size1), torch.randn(size2)))

        for size2, size1 in views:
            self.common(fn1, (torch.randn(size1), torch.randn(size2)))
            self.common(fn2, (torch.randn(size1), torch.randn(size2)))

    def test_views2(self):
        def fn1(x):
            return (x.view(size2) + 1,)

        def fn2(x):
            return ((x * 2).view(size2) + 1,)

        for size1, size2 in [
            ([2, 2, 2, 2], [4, -1]),
            ([10, 1, 10, 1, 10], [-1, 100]),
            ([10 * 5, 20], [10, -1, 20]),
        ]:
            self.common(fn1, (torch.randn(size1),))
            self.common(fn2, (torch.randn(size1),))

    def test_views3(self):
        # example taken from hf_BigBird
        def forward(arg1, arg2):
            index = torch.ops.aten.index(arg1, [arg2])
            view_1 = torch.ops.aten.view(index, [1, 2232, 64])
            view_2 = torch.ops.aten.view(view_1, [1, 12, 62, 192])
            return view_2

        self.common(
            forward,
            (
                rand_strided((64, 64), (64, 1), torch.float32),
                rand_strided((2232,), (1,), torch.int64),
            ),
        )

    def test_views4(self):
        # example taken from hf_BigBird
        def forward(arg1, arg2):
            arg1 = arg1.index_select(0, arg2)
            arg1 = torch.ops.aten.view(arg1, [2, 3, 4, 5, 5])
            arg1 = torch.ops.aten.view(arg1, [2, 3, 2, 10, -1])
            return arg1

        self.common(
            forward,
            (
                torch.randn(12, 5, 5),
                torch.randint(0, 11, (24,)),
            ),
        )

    def test_relu(self):
        def fn(a, b):
            return (torch.relu(a), torch.relu(a + b) / 10)

        self.common(fn, (torch.randn(8, 8), torch.randn(8, 8)))

    def test_exp(self):
        def fn(a, b):
            return (torch.exp(a), torch.exp(a + b))

        self.common(fn, (torch.randn(8, 8), torch.randn(8, 8)))

    def test_exp2(self):
        def fn(a, b):
            return (torch.exp2(a), torch.exp2(a + b), torch.pow(2, -torch.abs(a - b)))

        self.common(fn, (torch.randn(8, 8), torch.randn(8, 8)))

    def test_sigmoid(self):
        def fn(a, b):
            return (torch.sigmoid(a), torch.sigmoid(a + b))

        self.common(fn, (torch.randn(8, 8), torch.randn(8, 8)))

    def test_round(self):
        def fn(a, b):
            return torch.round(a), torch.round(b + 1), torch.round(a, decimals=2)

        # without manual_seed, there is some chance this test fails due to:
        # https://github.com/openai/triton/issues/530
        torch.manual_seed(0)

        # with *100 we are always getting a number exactly at .5 which we don't do right in half
        self.common(fn, (torch.randn(8, 8) * 100, torch.randn(8, 8) * 10))

    def test_round_correctness(self):
        if self.device == "cuda":
            raise unittest.SkipTest("need to debug tl.libdevice on A100/V100")

        def fn(a):
            return torch.round(a)

        self.common(
            fn,
            [torch.arange(-10, 10, 0.1, dtype=torch.float64)],
            check_lowp=False,
        )

    def test_silu(self):
        def fn(a):
            return (torch.nn.functional.silu(a),)

        self.common(fn, (torch.randn(8, 8),))

    # TODO(voz): Re-enable this test ASAP https://github.com/pytorch/pytorch/issues/82763
    @unittest.skip("Skipping due to op bugs")
    def test_nan_to_num(self):
        def fn(a):
            return (
                torch.nan_to_num(a),
                torch.nan_to_num(a, nan=3.0),
                torch.nan_to_num(a, nan=None),
                torch.nan_to_num(a, posinf=4.0),
                torch.nan_to_num(a, neginf=5.0),
                torch.nan_to_num(a, nan=3.0, posinf=4.0, neginf=5.0),
            )

        self.common(
            fn,
            (torch.tensor((float("nan"), float("inf"), float("-inf"), 1.0)),),
            check_lowp=False,  # a much more elaborate test is required to match finfo max's for float and half
        )

    def test_div1(self):
        def fn(a, b):
            return (
                aten.div(a, b, rounding_mode=None),
                aten.div(a, b, rounding_mode="floor"),
                aten.div(a, b, rounding_mode="trunc"),
                a / b,
                a // b,
            )

        self.common(fn, (torch.randn(8, 8) * 100, torch.randn(8, 8) * 100))

    def test_div2(self):
        def fn(a, b):
            return (
                aten.div(a, b, rounding_mode=None),
                aten.div(a, b, rounding_mode="floor"),
                aten.div(a, b, rounding_mode="trunc"),
                a / b,
                a // b,
            )

        self.common(fn, (torch.randint(-100, 100, [8, 8]), 100 * torch.randn(8, 8)))

    def test_div3(self):
        def fn(a, b):
            return (
                aten.div(a, b, rounding_mode=None),
                aten.div(a, b, rounding_mode="floor"),
                aten.div(a, b, rounding_mode="trunc"),
                a / b,
                a // b,
            )

        a = torch.randint(1, 100, [8, 8])
        self.common(fn, (a * 2, a))

    def test_div4(self):
        def fn(a, b):
            return (
                aten.div(a, b, rounding_mode=None),
                aten.div(a, b, rounding_mode="floor"),
                aten.div(a, b, rounding_mode="trunc"),
                a / b,
                a // b,
            )

        self.common(
            fn,
            (torch.randint(-100, 0, [8, 8]), torch.randint(1, 10, [8, 8])),
        )

    def test_div5(self):
        def fn(a, b):
            return (
                aten.div(a, b, rounding_mode=None),
                aten.div(a, b, rounding_mode="floor"),
                aten.div(a, b, rounding_mode="trunc"),
                a / b,
                a // b,
            )

        # divide a scalar
        self.common(fn, (torch.randint(-100, 0, [8, 8]), 16))

    def test_div6(self):
        def fn(a, b):
            return (
                aten.div(a, b, rounding_mode=None),
                aten.div(a, b, rounding_mode="floor"),
                aten.div(a, b, rounding_mode="trunc"),
                a / b,
                a // b,
            )

        # treat boolean as integer
        self.common(
            fn,
            (torch.ones([8, 8], dtype=torch.bool), torch.randint(-100, -1, [8, 8])),
        )

    def test_div7(self):
        def fn(a, b):
            return (
                aten.div(a, b, rounding_mode=None),
                aten.div(a, b, rounding_mode="floor"),
                aten.div(a, b, rounding_mode="trunc"),
                a / b,
                a // b,
            )

        self.common(
            fn,
            (
                torch.randint(2**32, 2**40, [100, 100]),
                torch.randint(-10, -1, [100, 100]),
            ),
        )

    def test_div8(self):
        def fn(a, b):
            return (
                aten.div(a, b, rounding_mode=None),
                aten.div(a, b, rounding_mode="floor"),
                aten.div(a, b, rounding_mode="trunc"),
                a / b,
                a // b,
            )

        self.common(fn, (1024, 100))

    def test_div_zero_dim(self):
        def fn(a, b):
            return (
                aten.div(a, b, rounding_mode=None),
                aten.div(a, b, rounding_mode="floor"),
                aten.div(a, b, rounding_mode="trunc"),
                a / b,
                a // b,
            )

        for dtype in (torch.float32, torch.int64):
            self.common(
                fn,
                (
                    make_tensor(10, device="cpu", dtype=dtype),
                    make_tensor((), device="cpu", dtype=dtype, exclude_zero=True),
                ),
            )
            self.common(
                fn,
                (
                    make_tensor((), device="cpu", dtype=dtype),
                    make_tensor(10, device="cpu", dtype=dtype, exclude_zero=True),
                ),
            )

    def test_div_prim(self):
        def fn(a, b):
            return (torch.ops.prims.div(a, b),)

        for dtype in (torch.float32, torch.int64):
            self.common(
                fn,
                (
                    make_tensor(100, device="cpu", dtype=dtype),
                    make_tensor(100, device="cpu", dtype=dtype, exclude_zero=True),
                ),
            )

    def test_both_scalars(self):
        def fn(a, b):
            return (
                aten.add(a, b),
                aten.add(b, a),
                aten.sub(a, b),
                aten.sub(b, a),
                aten.mul(a, b),
                aten.mul(b, a),
            )

        self.common(fn, (4, 3.3), reference_in_float=False)

    def test_sum_keepdims(self):
        def fn(a, b):
            return (torch.sum(a + b, -1, keepdim=True),)

        self.common(fn, (torch.randn(8, 8), torch.randn(8, 8)))

    def test_softmax(self):
        def fn(a, b):
            return (torch.softmax(a + b, -1), torch.softmax(a, 0), torch.softmax(b, 1))

        self.common(fn, (torch.randn(8, 8), torch.randn(8, 8)))

    def test_log_softmax(self):
        def fn(a, b):
            return (F.log_softmax(a + b, -1), F.log_softmax(a, 0), F.log_softmax(b, 1))

        self.common(fn, (torch.randn(8, 8), torch.randn(8, 8)))

    def test_transpose(self):
        def fn(a, b):
            return (
                torch.t(a) + b,
                torch.transpose(b * 2, 0, 1) + 10,
            )

        self.common(fn, (torch.randn(8, 8), torch.randn(8, 8)))

    def test_permute1(self):
        def fn(a):
            return (
                torch.permute(a + 1, [2, 1, 4, 0, 3]) + 2,
                torch.permute(a, [2, 1, 4, 0, 3]) + 2,
            )

        self.common(fn, (torch.randn(2, 2, 2, 2, 2),))

    def test_permute2(self):
        def fn(a):
            a = a.unfold(0, 2, 1)
            a = torch.unsqueeze(a, 1)
            a = torch.permute(a, [0, 2, 3, -3])
            return (a,)

        self.common(fn, (torch.randn(4, 4),))

    def test_expand(self):
        def fn(a):
            return (
                (a + 1).expand(3, 4, 2, 3, 2) + 2,
                a.expand(2, 1, 2, 3, 2) + 2,
            ), a.expand(2, -1, 5, -1)

        self.common(fn, (torch.randn(2, 1, 2),))

    def test_squeeze1(self):
        def fn(a):
            return ((a + 1).squeeze() + 2, a.squeeze() + 2)

        self.common(fn, (torch.randn(1, 2, 1, 2, 2, 1, 1),))

    def test_squeeze2(self):
        def fn(a):
            return ((a + 1).squeeze(-1).squeeze(2) + 2, a.squeeze(0) + 2)

        self.common(fn, (torch.randn(1, 2, 1, 2, 2, 2, 1),))

    def test_simplify_loops(self):
        def fn(a, b):
            return a + b

        self.common(
            fn,
            (
                torch.randn(2, 3, 4, 5, 6),
                torch.randn(4, 2, 3, 5, 6).permute(1, 2, 0, 3, 4),
            ),
        )

    def test_unsqueeze(self):
        def fn(a):
            return (
                torch.unsqueeze(a + 1, -1) + 2,
                torch.unsqueeze(a, 2) + 2,
                torch.unsqueeze(a + 1, 0) + 2,
                torch.unsqueeze(a, -2) + 2,
            )

        self.common(
            fn,
            (
                torch.randn(
                    2,
                    2,
                    2,
                    2,
                ),
            ),
        )

    def test_unsqueeze_inplace(self):
        def fn(a):
            tmp1 = a + 1
            aten.unsqueeze_(tmp1, 2)
            tmp2 = aten.unsqueeze_(a + 1, 0) + 2
            return (tmp1, tmp2)

        self.common(
            fn,
            (
                torch.randn(
                    2,
                    2,
                    2,
                    2,
                ),
            ),
        )

    def test_addmm(self):
        def fn(a, b, c):
            return (torch.addmm(a + 1, b + 2, c + 3) + 4,)

        self.common(
            fn,
            (
                torch.randn(8, 8),
                torch.randn(8, 8),
                torch.randn(8, 8),
            ),
        )

    def test_linear1(self):
        mod = torch.nn.Sequential(
            torch.nn.Linear(8, 16),
            torch.nn.Sigmoid(),
            ToTuple(),
        )
        self.common(mod, (torch.randn(2, 8),))

    def test_linear2(self):
        mod = torch.nn.Sequential(
            torch.nn.Linear(8, 8),
            torch.nn.ReLU(),
            torch.nn.Linear(8, 8),
            torch.nn.ReLU(),
            torch.nn.Linear(8, 8),
            torch.nn.ReLU(),
            torch.nn.Linear(8, 8),
            torch.nn.ReLU(),
        )
        self.common(mod, (torch.randn(2, 8),))

    def test_bmm1(self):
        def fn(a, b):
            return (
                torch.bmm(a, b),
                torch.bmm(a + 1, b + 2) + 3,
            )

        self.common(
            fn,
            (
                torch.randn(2, 8, 8),
                torch.randn(2, 8, 8),
            ),
            check_lowp=False,
        )
        self.common(
            fn,
            (
                torch.randn(1, 16, 8),
                torch.randn(1, 8, 10),
            ),
            check_lowp=False,
        )

    def test_bmm2(self):
        def fn(a, b):
            return torch.bmm(a.permute(0, 2, 1), b)

        self.common(
            fn,
            (
                torch.randn(1, 8, 8),
                torch.randn(1, 8, 8),
            ),
            check_lowp=False,
        )

    def test_shape_prop_torch_ones(self):
        class Model(torch.nn.Module):
            def forward(self, attention_scores):
                extended_attention_mask = torch.ones(
                    8, 1, 1, 512, device=attention_scores.device
                )
                attention_scores = attention_scores + extended_attention_mask

                return attention_scores

        mod = Model().eval()
        with torch.no_grad():
            self.common(
                mod,
                (torch.randn(8, 12, 512, 512),),
            )

    @slow()
    def test_conv_bn_fuse(self):
        # For gpu path, there is an accuracy issue
        if self.device == "cuda":
            raise unittest.SkipTest("only support cpu conv bn test")

        input_shapes = {1: (112,), 2: (112, 112), 3: (55, 55, 55)}
        conv_modules = {1: torch.nn.Conv1d, 2: torch.nn.Conv2d, 3: torch.nn.Conv3d}
        bn_modules = {
            1: torch.nn.BatchNorm1d,
            2: torch.nn.BatchNorm2d,
            3: torch.nn.BatchNorm3d,
        }
        options = itertools.product(
            [1, 2, 3],
            [True, False],
            [1, 3],
            [1, 2],
            [1, 4],
        )

        for (
            dim,
            bias,
            kernel_size,
            dilation,
            groups,
        ) in options:
            oC = 32 * groups
            iC = 3 * groups
            x_shape = (1, iC) + input_shapes[dim]
            mod = torch.nn.Sequential(
                conv_modules[dim](
                    iC,
                    oC,
                    kernel_size=kernel_size,
                    dilation=dilation,
                    groups=groups,
                    bias=bias,
                ),
                bn_modules[dim](oC),
            ).eval()
            test_memory_format = [torch.contiguous_format]
            # TODO: GPU path doesn't support channels_last now.
            if not HAS_CUDA and dim > 1:
                channels_last = (
                    torch.channels_last if dim == 2 else torch.channels_last_3d
                )
                test_memory_format.append(channels_last)
            for memory_format in test_memory_format:
                v = torch.randn(x_shape, dtype=torch.float32).to(
                    memory_format=memory_format
                )
                with torch.no_grad():
                    self.common(
                        mod,
                        (v,),
                    )

    def test_conv_functional_bn_fuse(self):
        # For gpu path, there is an accuracy issue
        if self.device == "cuda":
            raise unittest.SkipTest("only support cpu conv bn test")

        # Define a BatchNorm using functional BN.
        class BatchNorm(torch.nn.BatchNorm2d):
            def __init__(
                self,
                num_features,
                eps=1e-5,
                momentum=0.1,
                affine=True,
                track_running_stats=True,
                device=None,
                dtype=None,
            ):
                factory_kwargs = {"device": device, "dtype": dtype}
                super().__init__(
                    num_features,
                    eps=eps,
                    momentum=momentum,
                    affine=affine,
                    track_running_stats=track_running_stats,
                    **factory_kwargs,
                )

            def forward(self, x):
                if self.momentum is None:
                    exponential_average_factor = 0.0
                else:
                    exponential_average_factor = self.momentum

                if self.training and self.track_running_stats:
                    # TODO: if statement only here to tell the jit to skip emitting this when it is None
                    if self.num_batches_tracked is not None:  # type: ignore[has-type]
                        self.num_batches_tracked = self.num_batches_tracked + 1  # type: ignore[has-type]
                        if self.momentum is None:  # use cumulative moving average
                            exponential_average_factor = 1.0 / float(
                                self.num_batches_tracked
                            )
                        else:  # use exponential moving average
                            exponential_average_factor = self.momentum
                if self.training:
                    bn_training = True
                else:
                    bn_training = (self.running_mean is None) and (
                        self.running_var is None
                    )
                x = F.batch_norm(
                    x,
                    # If buffers are not to be tracked, ensure that they won't be updated
                    self.running_mean
                    if not self.training or self.track_running_stats
                    else None,
                    self.running_var
                    if not self.training or self.track_running_stats
                    else None,
                    self.weight,
                    self.bias,
                    bn_training,
                    exponential_average_factor,
                    self.eps,
                )
                return x

        v = torch.randn(1, 3, 556, 56, dtype=torch.float32)
        mod = torch.nn.Sequential(
            torch.nn.Conv2d(
                3,
                64,
                kernel_size=3,
                dilation=1,
                groups=1,
                bias=True,
            ),
            BatchNorm(64),
        ).eval()
        with torch.no_grad():
            self.common(
                mod,
                (v,),
            )

    def test_upsample_cat_conv(self):
        if self.device == "cuda":
            raise unittest.SkipTest("only support cpu upsample_cat_conv test")

        class M(torch.nn.Module):
            def __init__(
                self,
                **kwargs,
            ):
                super().__init__()
                self.upsample = torch.nn.UpsamplingNearest2d(scale_factor=2)
                self.conv = torch.nn.Conv2d(
                    8,
                    5,
                    kernel_size=1,
                    padding=0,
                    stride=1,
                    dilation=1,
                    **kwargs,
                )

            def forward(self, x, y):
                x = self.upsample(x)
                z = torch.cat([x, y], dim=1)
                z = self.conv(z)
                return z

        v1 = torch.randn([8, 2, 12, 26])
        v2 = torch.randn([8, 6, 24, 52])

        with torch.no_grad():
            self.common(
                M().eval(),
                (v1, v2),
            )

    def test_conv2d_packed(self):
        if self.device == "cuda":
            raise unittest.SkipTest("only support cpu conv2d packed test")

        x_shape = (1, 3, 56, 56)
        for mode_train in [True, False]:
            mod = torch.nn.Sequential(torch.nn.Conv2d(3, 64, 3, 3)).train(
                mode=mode_train
            )
            v = torch.randn(x_shape, dtype=torch.float32)
            with torch.no_grad():
                self.common(
                    mod,
                    (v,),
                )

    @slow()
    def test_conv2d_unary(self):
        # For gpu path, there is an accuracy issue
        # see https://github.com/pytorch/pytorch/issues/87745
        if self.device == "cuda":
            raise unittest.SkipTest("only support cpu conv2d unary test")

        class M(torch.nn.Module):
            def __init__(
                self,
                unary_fn,
                in_channels,
                out_channels,
                **kwargs,
            ):
                super().__init__()
                self.conv = torch.nn.Conv2d(
                    in_channels,
                    out_channels,
                    **kwargs,
                )
                self.unary_fn = unary_fn

            def forward(self, x):
                x = self.conv(x)
                return self.unary_fn(x)

        test_memory_format = [torch.contiguous_format, torch.channels_last]
        options = itertools.product(
            unary_list,
            [True, False],
            [1, 3],
            [1, 2],
            [1, 4],
            ["same", 0],
            test_memory_format,
            [True, False],
        )

        for (
            unary_fn,
            bias,
            kernel_size,
            dilation,
            groups,
            padding,
            memory_format,
            mode_train,
        ) in options:
            oC = 32 * groups
            iC = 3 * groups
            x_shape = (1, iC, 112, 112)
            mod = M(
                unary_fn,
                iC,
                oC,
                kernel_size=kernel_size,
                padding=padding,
                dilation=dilation,
                groups=groups,
                bias=bias,
            ).train(mode=mode_train)

            # TODO: add bf16 test for cpu path?
            # TODO: this test fails when requires_grad=False
            v = (
                torch.randn(x_shape, dtype=torch.float32, requires_grad=True)
                .add(1)
                .to(memory_format=memory_format)
            )
            with torch.no_grad():
                self.common(
                    mod,
                    (v,),
                )

    @slow()
    def test_conv2d_binary(self):
        # For gpu path, there is an accuracy issue
        # see https://github.com/pytorch/pytorch/issues/87745
        if self.device == "cuda":
            raise unittest.SkipTest("only support cpu conv2d binary test")

        class M(torch.nn.Module):
            def __init__(
                self,
                binary_fn,
                unary_fn,
                in_channels,
                out_channels,
                dilation,
                groups,
                padding,
                bias,
                **kwargs,
            ):
                super().__init__()
                self.conv1 = torch.nn.Conv2d(
                    in_channels,
                    out_channels,
                    dilation=dilation,
                    groups=groups,
                    padding=padding,
                    bias=bias,
                    **kwargs,
                )
                self.conv2 = torch.nn.Sequential(
                    torch.nn.Conv2d(
                        in_channels,
                        out_channels,
                        dilation=dilation,
                        groups=groups,
                        padding=padding,
                        bias=bias,
                        **kwargs,
                    )
                )
                self.binary_fn = binary_fn
                self.unary_fn = unary_fn

            def forward(self, x):
                x1 = self.conv1(x)
                x2 = self.conv2(x)
                return self.unary_fn(self.binary_fn(x1, x2))

        test_memory_format = [torch.contiguous_format, torch.channels_last]
        options = itertools.product(
            binary_list,
            unary_list[:2],
            [True, False],
            [1, 3],
            [1, 2],
            [1, 4],
            ["same", 0],
            test_memory_format,
            [True, False],
        )

        for (
            binary_fn,
            unary_fn,
            bias,
            kernel_size,
            dilation,
            groups,
            padding,
            memory_format,
            mode_train,
        ) in options:
            oC = 32 * groups
            iC = 3 * groups
            x_shape = (1, iC, 112, 112)
            mod = M(
                binary_fn,
                unary_fn,
                iC,
                oC,
                dilation,
                groups,
                padding,
                bias,
                kernel_size=kernel_size,
            ).train(mode=mode_train)
            mod = mod.to(memory_format=memory_format)
            # TODO: add bf16 test
            v = torch.randn(x_shape, dtype=torch.float32).to(
                memory_format=memory_format
            )
            with torch.no_grad():
                self.common(
                    mod,
                    (v,),
                )

    def test_linear_packed(self):
        options = itertools.product([[2, 3, 10], [2, 10], [10]], [True, False])
        for input_shape, bias in options:
            mod = torch.nn.Sequential(
                torch.nn.Linear(input_shape[-1], 30, bias=bias)
            ).eval()

            v = torch.randn(input_shape)
            with torch.no_grad():
                self.common(
                    mod,
                    (v,),
                )

    def test_linear_buffer_reuse(self):
        class M(torch.nn.Module):
            def __init__(self):
                super().__init__()
                self.linear1 = torch.nn.Linear(16, 16)
                self.tanh = torch.nn.Tanh()
                self.linear2 = torch.nn.Linear(16, 16)

            def forward(self, x):
                x = self.linear1(x)
                x = self.tanh(x)
                x = self.linear2(x)
                return x

        mod = M().eval()
        v = torch.randn(1, 16)

        with torch.no_grad():

            def compile_fx_wrapper(model_, example_inputs_):
                return compile_fx(model_, example_inputs_)

            def run(*ex, **kwargs):
                return mod(*ex, **kwargs)

            run = torch._dynamo.optimize(compile_fx_wrapper)(run)
            code = run_and_get_cpp_code(run, (v,))
            self.assertFalse("= as_strided(" in code)
            self.assertEqual(run(*v), mod(*v))

    def test_linear_unary(self):
        class M(torch.nn.Module):
            def __init__(
                self,
                unary_fn,
                in_features,
                out_features,
                bias,
                **kwargs,
            ):
                super().__init__()
                self.linear = torch.nn.Linear(
                    in_features,
                    out_features,
                    bias,
                    **kwargs,
                )
                self.unary_fn = unary_fn

            def forward(self, x):
                x = self.linear(x)
                return self.unary_fn(x)

        options = itertools.product(unary_list, [[2, 3, 10], [2, 10]], [True, False])
        dtype = torch.bfloat16
        if has_bf16_support():
            for eltwise_fn, input_shape, bias in options:
                mod = M(eltwise_fn, input_shape[-1], 30, bias=bias).eval()
                # only fuse for linear when the dtype is bf16
                mod = mod.to(dtype)
                v = torch.randn(input_shape).to(dtype)
                with torch.no_grad():
                    self.common(
                        mod,
                        (v,),
                    )

    def test_linear_binary(self):
        class M(torch.nn.Module):
            def __init__(self, eltwise_fn, in_channels, out_channels, bias, **kwargs):
                super().__init__()
                self.linear = torch.nn.Linear(
                    in_channels, out_channels, bias=bias, **kwargs
                )
                self.eltwise = eltwise_fn

            def forward(self, x, y):
                x = self.linear(x)
                x = self.eltwise(x, y)
                return x

        options = itertools.product(binary_list, [[2, 3, 10], [2, 10]], [True, False])
        dtype = torch.bfloat16
        out_feature = 30
        if has_bf16_support():
            for binary_ops, input_shape, bias in options:
                mod = M(binary_ops, input_shape[-1], out_feature, bias).eval()

                # only fuse for linear when the dtype is bf16
                mod = mod.to(dtype)
                v = torch.randn(input_shape).to(dtype)
                other = torch.randn(input_shape[:-1] + [out_feature]).to(dtype)
                with torch.no_grad():
                    self.common(mod, (v, other), atol=2e-3, rtol=0.016)

    def test_conv_transpose2d_packed(self):
        if self.device == "cuda":
            raise unittest.SkipTest("only support cpu conv_transpose2d packed test")

        x_shape = (1, 3, 28, 28)
        mod = torch.nn.Sequential(torch.nn.ConvTranspose2d(3, 64, 3, 3)).eval()
        v = torch.randn(x_shape, dtype=torch.float32)
        with torch.no_grad():
            self.common(
                mod,
                (v,),
            )

    @slow()
    def test_conv_transpose2d_unary(self):
        if self.device == "cuda":
            raise unittest.SkipTest("only support cpu conv_transpose2d unary test")

        class M(torch.nn.Module):
            def __init__(
                self,
                unary_fn,
                in_channels,
                out_channels,
                **kwargs,
            ):
                super().__init__()
                self.conv_transpose2d = torch.nn.ConvTranspose2d(
                    in_channels,
                    out_channels,
                    **kwargs,
                )
                self.unary_fn = unary_fn

            def forward(self, x):
                x = self.conv_transpose2d(x)
                return self.unary_fn(x)

        test_memory_format = [torch.contiguous_format, torch.channels_last]
        options = itertools.product(
            unary_list,
            [True, False],
            [1, 3],
            [1, 2],
            [1, 4],
            [0, 1],
            test_memory_format,
        )

        for (
            unary_fn,
            bias,
            kernel_size,
            dilation,
            groups,
            padding,
            memory_format,
        ) in options:
            oC = 32 * groups
            iC = 3 * groups
            x_shape = (1, iC, 28, 28)
            mod = M(
                unary_fn,
                iC,
                oC,
                kernel_size=kernel_size,
                padding=padding,
                dilation=dilation,
                groups=groups,
                bias=bias,
            ).eval()

            v = torch.randn(x_shape, dtype=torch.float32).to(
                memory_format=memory_format
            )
            with torch.no_grad():
                self.common(
                    mod,
                    (v,),
                )

    def test_view_detach(self):
        def fn(a):
            return a[0].detach()

        self.common(
            fn,
            (torch.randn([4, 4], requires_grad=True),),
        )

    def test_gather1(self):
        def fn(a, b):
            return (
                torch.gather(a.expand([4, 5, 10, 6]), 3, b + 1),
                torch.gather(a.expand([4, 5, 10, 6]), -1, b + 1),
            )

        self.common(
            fn,
            (
                torch.randn([1, 1, 10, 6]),
                torch.randint(5, [4, 5, 10, 1], dtype=torch.int64),
            ),
        )

    def test_gather2(self):
        # 0d tensor
        def fn(a, b):
            return torch.gather(a, 0, b) + torch.gather(a, -1, b)

        x = torch.tensor(123)
        y = torch.tensor(0)
        self.assertEqual(fn(x, y), x + x)

    def test_gather3(self):
        def fn(a, b):
            return torch.gather(a, 1, b, sparse_grad=True)

        self.common(
            fn,
            (
                torch.randn([4, 5, 10, 6], requires_grad=True),
                torch.randint(5, [4, 5, 10, 1], dtype=torch.int64),
            ),
        )

    def test_slice1(self):
        def fn(a):
            return (
                a[:, :10, 0] + a[:, 10:, 0],
                (a + 1)[:, :10, 0] + (a + 1)[:, 10:, 0],
            )

        self.common(
            fn,
            (torch.randn([2, 20, 2]),),
        )

    def test_slice2(self):
        def fn(a):
            return (
                a[:-1, ::2, -1] + a[-1:, 1::2, -2],
                (a + 1)[:-1, ::2, -1] + (a + 2)[-1:, 1::2, -2],
            )

        self.common(
            fn,
            (torch.randn([2, 20, 2]),),
        )

    def test_split_with_sizes(self):
        def fn(a, sizes):
            return [t + 1.0 for t in torch.split(a * 2.0, sizes, -1)]

        self.common(fn, (torch.randn(2, 2, 10), [3, 3, 4]))
        self.common(fn, (torch.randn(2, 2, 10), [4, 3, 3]))
        self.common(fn, (torch.randn(2, 2, 10), [1, 2, 3, 4]))

    def test_split(self):
        def fn(a):
            t = torch.split(a, 3, -1)
            return (t[0], t[1], t[2], t[3])

        def fn2(a):
            return fn(a + 1)

        self.common(
            fn,
            (torch.randn([2, 2, 10]),),
        )

        self.common(
            fn2,
            (torch.randn([2, 2, 10]),),
        )

    def test_to_dtype(self):
        def fn(a, b):
            return (
                aten._to_copy(a, dtype=6),
                aten._to_copy(b + 1, dtype=6),
                aten.to(b, torch.float64),
                aten.to(b, torch.bool),
            )

        self.common(
            fn,
            (
                torch.randn([2, 2, 10]),
                torch.randn([2, 2, 10], dtype=torch.float64),
            ),
        )

    @requires_cuda()
    def test_to_device(self):
        def fn(a):
            if a.device.type == "cpu":
                return aten._to_copy(a, device=torch.device("cuda"), dtype=6, layout=0)
            else:
                return aten._to_copy(a, device=torch.device("cpu"), dtype=6, layout=0)

        self.common(
            fn,
            (torch.randn([2, 2, 10]),),
        )

    def test_to_memory_format(self):
        def fn(a, memory_format):
            return a.to(memory_format=memory_format)

        self.common(
            fn,
            (torch.randn([2, 2, 10, 10]), torch.channels_last),
        )
        self.common(
            fn,
            (
                torch.randn([2, 2, 10, 10]).to(memory_format=torch.channels_last),
                torch.contiguous_format,
            ),
        )

    @requires_cuda()
    def test_to_device_constant(self):
        def fn(a):
            d1 = a.device.type
            if d1 == "cpu":
                d2 = "cuda"
            else:
                d2 = "cpu"

            const1 = torch.as_tensor(list(range(64)), device=d2)
            return (
                torch.arange(10, device=d2).to(d1) + a,
                const1.to(d1),
                (const1 + 1).to(d1),
            )

        self.common(
            fn,
            (torch.randn([10]),),
        )

    @requires_cuda()
    def test_multi_device(self):
        def fn(x):
            x = x + 1
            x = x + 2
            x = x.cuda()
            x = x + 3
            x = x + 4
            x = x.cpu()
            x = x + 5
            x = x + 6
            x = x.cuda()
            x = x + 7
            x = x + 8
            x = x.cpu()
            x = x + 9
            x = x + 10
            return x

        self.common(
            fn,
            (torch.randn([2, 2, 10]),),
            check_lowp=False,  # cpu doesn't understand fp16, and there are explicit .cpu() calls
        )

    @requires_multigpu()
    def test_multi_gpu_device(self):
        def fn(x, y):
            r = torch.ops.aten.div(x, y)
            r = r.to("cuda:1")
            return 2 * r

        self.common(fn, (torch.randn(4), torch.randn(4)), check_lowp=False)

    @requires_multigpu()
    def test_recompile_on_index(self):
        torch.set_float32_matmul_precision("high")

        def gemm(x, y):
            return x @ y

        failed_guard = None

        def fail(guard):
            nonlocal failed_guard
            failed_guard = guard

        gemm_opt = torch._dynamo.optimize("inductor", guard_fail_fn=fail)(gemm)

        x0 = torch.randn(1024, 1024, device="cpu:0")
        y0 = torch.randn(1024, 1024, device="cpu:0")

        gemm_opt(x0, y0)

        x1 = torch.randn(1024, 1024, device="cpu:1")
        y1 = torch.randn(1024, 1024, device="cpu:1")

        gemm_opt(x1, y1)
        self.assertTrue(failed_guard is not None)
        self.assertTrue(
            "tensor 'x' Tensor device index mismatch. Expected device index to be"
            in failed_guard.reason
        )

    def test_unbind(self):
        def fn(a):
            return torch.unbind(a), torch.unbind(a, -1)

        self.common(
            fn,
            (torch.randn([4, 4, 4]),),
        )

    def test_convolution1(self):
        m = torch.nn.Sequential(
            torch.nn.Conv2d(5, 6, [3, 3]),
            torch.nn.ReLU(),
            ToTuple(),
        )

        self.common(
            m,
            (torch.randn([2, 5, 16, 16]),),
            # Mismatched elements: 10 / 2352 (0.4%)
            # Greatest absolute difference: 5.7220458984375e-05 at index (0, 3, 12, 12) (up to 1e-05 allowed)
            # Greatest relative difference: 0.06512477175897748 at index (0, 4, 11, 9) (up to 0.001 allowed)
            atol=6e-5,
            rtol=0.001,
        )

    def test_convolution2(self):
        def fn(x, w, b):
            # transposed conv
            return (aten.convolution(x, w, b, [4], [0], [1], True, [0], 1),)

        self.common(
            fn,
            (
                torch.randn([2, 32, 90]),
                torch.randn([32, 16, 8]),
                torch.randn([16]),
            ),
            check_lowp=False,
        )

    def test_conv2d_channels_last(self):
        if self.device == "cuda":
            raise unittest.SkipTest("only support cpu conv2d channels_last")

        m = torch.nn.Sequential(
            torch.nn.Conv2d(3, 3, 1, 1),
            ToTuple(),
        )
        # only weight is channels_last
        self.common(
            m.to(memory_format=torch.channels_last),
            (torch.randn([2, 3, 16, 16]),),
            check_lowp=False,
        )
        # only activation is channels_last
        self.common(
            m,
            (torch.randn([2, 3, 16, 16]).to(memory_format=torch.channels_last),),
            check_lowp=False,
        )
        # activation and weight are all channels_last
        self.common(
            m.to(memory_format=torch.channels_last),
            (torch.randn([2, 3, 16, 16]).to(memory_format=torch.channels_last),),
            check_lowp=False,
        )

    def test_conv2d_backward_channels_last(self):
        def fn(grad_output, inp, weight):
            convolution_backward_8 = torch.ops.aten.convolution_backward.default(
                grad_output,
                inp,
                weight,
                [320],
                [1, 1],
                [0, 0],
                [1, 1],
                False,
                [0, 0],
                1,
                [True, True, True],
            )
            return convolution_backward_8

        # only weight is channels_last
        self.common(
            fn,
            (
                torch.randn([2, 320, 8, 8]),
                torch.randn([2, 2048, 8, 8]),
                torch.randn([320, 2048, 1, 1]).to(memory_format=torch.channels_last),
            ),
            check_lowp=False,
        )

    def test_conv3d_channels_last(self):
        if self.device == "cuda":
            raise unittest.SkipTest("only support cpu conv3d channels_last")

        m = torch.nn.Sequential(
            torch.nn.Conv3d(3, 3, 1, 1),
            ToTuple(),
        )
        # only weight is channels_last
        self.common(
            m.to(memory_format=torch.channels_last_3d),
            (torch.randn([2, 3, 16, 16, 16]),),
        )
        # only activation is channels_last
        self.common(
            m,
            (torch.randn([2, 3, 16, 16, 16]).to(memory_format=torch.channels_last_3d),),
        )
        # activation and weight are all channels_last
        self.common(
            m.to(memory_format=torch.channels_last_3d),
            (torch.randn([2, 3, 16, 16, 16]).to(memory_format=torch.channels_last_3d),),
        )

    def test_adaptive_avg_pool2d1(self):
        def fn(x):
            return aten._adaptive_avg_pool2d(x, (6, 6)), aten._adaptive_avg_pool2d(
                x + 1, (2, 5)
            )

        self.common(
            fn,
            (torch.randn(2, 4, 16, 16),),
            check_lowp=False,
        )

        # lowering to avg_pool2d case
        self.common(
            fn,
            (torch.randn(2, 4, 3, 3),),
        )

        # no-op case
        self.common(
            fn,
            (torch.randn(2, 4, 6, 6),),
        )

    def test_adaptive_avg_pool2d2(self):
        # Big kernel size, use fallback
        def fn(x):
            return aten._adaptive_avg_pool2d(x, (4, 4))

        torch._inductor.metrics.generated_kernel_count = 0
        self.common(
            fn,
            (torch.randn(2, 4, 21, 21),),
            check_lowp=False,
        )
        self.assertEqual(torch._inductor.metrics.generated_kernel_count, 0)

    def test_max_pool2d1(self):
        def fn(x):
            return aten.max_pool2d_with_indices(x, [3, 3], [2, 2])

        self.common(
            fn,
            (torch.randn(2, 4, 16, 16),),
        )

    def test_max_pool2d2(self):
        def fn(x):
            return aten.max_pool2d_with_indices(x, [3, 3], [2, 2])

        self.common(
            fn,
            (torch.randn([16, 64, 55, 55]),),
        )

    def test_max_pool2d3(self):
        def fn(x):
            # with padding
            return aten.max_pool2d_with_indices(x, [3, 3], [2, 2], [1, 1])

        self.common(
            fn,
            (-torch.arange(1 * 8 * 8, dtype=torch.float32).view(1, 1, 8, 8),),
        )

    def test_max_pool2d4(self):
        def fn(x):
            # with padding
            return aten.max_pool2d_with_indices(x, [3, 3], [2, 2], [0, 0], [1, 1], True)

        self.common(
            fn,
            (torch.randn([2, 8, 111, 111]),),
        )

    def test_max_pool2d5(self):
        def fn(x):
            return aten.max_pool2d_with_indices(x, [3, 3], [])

        self.common(
            fn,
            (torch.randn([16, 64, 55, 55]),),
        )

    def test_max_pool2d6(self):
        # Too big kernel size, use fallback
        def fn(x):
            return aten.max_pool2d_with_indices(x, [13, 13], [])

        torch._inductor.metrics.generated_kernel_count = 0
        self.common(
            fn,
            (torch.randn([16, 64, 55, 55]),),
        )
        self.assertEqual(torch._inductor.metrics.generated_kernel_count, 0)

    # From https://github.com/pytorch/pytorch/issues/94775
    def test_max_pool2d7(self):
        # ceil mode turns on
        def fn(x):
            return torch.nn.functional.max_pool2d(
                x, 1, stride=(2, 2), padding=0, ceil_mode=True
            )

        self.common(
            fn,
            (torch.randn([1, 1, 6, 7]),),
        )

    def test_avg_pool2d1(self):
        def fn(x):
            return aten.avg_pool2d(x, [3, 3], [2, 2])

        self.common(
            fn,
            (torch.randn(2, 4, 16, 16),),
        )

    def test_avg_pool2d2(self):
        def fn(x):
            return aten.avg_pool2d(x, [3, 3], [2, 2])

        self.common(
            fn,
            (torch.randn([16, 64, 55, 55]),),
        )

    def test_avg_pool2d3(self):
        def fn(x):
            return aten.avg_pool2d(x, [3, 3], [2, 2], [1, 1])

        self.common(
            fn,
            (-torch.arange(1 * 8 * 8, dtype=torch.float32).view(1, 1, 8, 8),),
        )

    def test_avg_pool2d4(self):
        def fn(x):
            return aten.avg_pool2d(x, [3, 3], [2, 2], [0, 0], True)

        self.common(
            fn,
            (torch.randn([2, 8, 111, 111]),),
        )

    def test_avg_pool2d5(self):
        def fn(x):
            return aten.avg_pool2d(x, [3, 3], [2, 2], [1, 1], count_include_pad=False)

        self.common(
            fn,
            (-torch.arange(1 * 8 * 8, dtype=torch.float32).view(1, 1, 8, 8),),
        )

    def test_avg_pool2d6(self):
        def fn(x):
            return aten.avg_pool2d(x, [3, 3], [2, 2], [1, 1], divisor_override=3)

        self.common(
            fn,
            (-torch.arange(1 * 8 * 8, dtype=torch.float32).view(1, 1, 8, 8),),
        )

    def test_avg_pool2d7(self):
        # Large kernel size, use fallback
        def fn(x):
            return aten.avg_pool2d(x, [13, 13], [1, 1], [0, 0])

        torch._inductor.metrics.generated_kernel_count = 0
        self.common(
            fn,
            (-torch.arange(1 * 24 * 24, dtype=torch.float32).view(1, 1, 24, 24),),
        )
        self.assertEqual(torch._inductor.metrics.generated_kernel_count, 0)

    def test_alexnet_prefix(self):
        def forward(arg6, arg7, arg16):
            convolution = torch.ops.aten.convolution(
                arg16, arg7, arg6, [4, 4], [2, 2], [1, 1], False, [0, 0], 1
            )
            relu = torch.ops.aten.relu(convolution)
            max_pool2d_with_indices = torch.ops.aten.max_pool2d_with_indices(
                relu, [3, 3], [2, 2]
            )
            getitem = max_pool2d_with_indices[0]
            return (getitem,)

        self.common(
            forward,
            (
                rand_strided((64,), (1,), torch.float32, "cpu"),
                rand_strided((64, 3, 11, 11), (363, 121, 11, 1), torch.float32, "cpu"),
                rand_strided(
                    (16, 3, 224, 224), (150528, 50176, 224, 1), torch.float32, "cpu"
                ),
            ),
            # Mismatched elements: 127 / 746496 (0.0%)
            # Greatest absolute difference: 0.0009765625 at index (1, 62, 7, 16) (up to 1e-05 allowed)
            # Greatest relative difference: 0.05187467899332306 at index (14, 18, 11, 0) (up to 0.001 allowed)
            atol=1e-3,
            rtol=0.001,
        )

    def test_elu(self):
        def fn(x):
            return aten.elu(x, 1.6732632423543772, 1.0507009873554805) + 2, aten.elu(
                x + 1, 2, 3, 4
            )

        self.common(
            fn,
            (torch.randn([16, 16]),),
        )

    def test_tan(self):
        def fn(x):
            return aten.tan(x) + 2, aten.tan(x + 1)

        self.common(
            fn,
            (torch.randn([16, 16]),),
        )

    def test_tanh(self):
        def fn(x):
            return aten.tanh(x) + 2, aten.tanh(x + 1)

        self.common(
            fn,
            (torch.randn([16, 16]),),
        )

    def test_lgamma(self):
        def fn(x):
            return aten.lgamma(x) + 2, aten.cos(x + 1)

        self.common(
            fn,
            (torch.randn([16, 16]),),
        )

    def test_cos(self):
        def fn(x):
            return aten.cos(x) + 2, aten.cos(x + 1)

        self.common(
            fn,
            (torch.randn([16, 16]),),
        )

    def test_sin(self):
        def fn(x):
            return aten.sin(x) + 2, aten.sin(x + 1)

        self.common(
            fn,
            (torch.randn([16, 16]),),
        )

    def test_repeat(self):
        def fn(x):
            return (
                x.repeat(2, 2, 3, 1),
                x.repeat(8, 1, 1, 1),
                x.repeat(2, 1, 1, 1, 1, 1),
            )

        self.common(
            fn,
            (torch.randn([1, 2, 4, 8]),),
        )

    def test_embedding(self):
        m = torch.nn.Sequential(
            torch.nn.Embedding(10, 4, padding_idx=0),
            torch.nn.ReLU(),
            ToTuple(),
        )

        self.common(
            m,
            (torch.randint(10, [2, 8]),),
        )

    def test_mean(self):
        def fn(x):
            return (
                x.mean(),
                x.mean(-1),
                torch.mean(x, -2, keepdim=True),
                x.mean([0, 1]),
            )

        self.common(
            fn,
            (torch.randn([1, 2, 4, 8]),),
        )

    def test_var_mean(self):
        def fn(x):
            return (
                *torch.var_mean(x, -1),
                *torch.var_mean(x, [1, 3]),
            )

        self.common(
            fn,
            (torch.randn([1, 2, 4, 8]),),
        )

    @config.patch(pick_loop_orders=True)
    def test_transposed_propagates(self):
        @torch._dynamo.optimize("inductor", nopython=True)
        def fn(x, y):
            return x + y

        a = torch.randn(1, 4, 4, 4, device=self.device).permute(0, 2, 3, 1)
        b = torch.randn(4, 4, 4, device=self.device).permute(1, 2, 0)
        c = fn(a, b)
        self.assertEqual(a.stride(), c.stride())
        self.assertEqual(c.stride()[2], 1)

    def test_std(self):
        def fn(x):
            return (
                torch.var(x, True),
                torch.var(x, False),
                torch.var(x, -1, True),
                torch.var(x, -1, False),
                torch.std(x, False),
                torch.std(x, [0, 1], True),
                torch.std(x, [0, 1], False),
                torch.std(x, -2, True, keepdim=True),
            )

        self.common(
            fn,
            (torch.randn([2, 4, 4, 8]),),
        )

    def test_embedding_bag(self):
        def fn(w, i, o):
            return aten._embedding_bag(w, i, o, False, 0, False, None)

        self.common(
            fn,
            (torch.randn([10, 4]), torch.randint(10, [8]), torch.tensor([0, 2, 6])),
        )

    def test_batch_norm_2d(self):
        m = torch.nn.Sequential(
            torch.nn.BatchNorm2d(10),
            torch.nn.ReLU(),
        )
        m.eval()
        self.common(m, (torch.randn([2, 10, 8, 8]),), check_lowp=False)
        self.common(
            m,
            (torch.randn([3, 10, 16, 16]),),
            check_lowp=False,  # too painful to match types of bn model
        )

    def test_layer_norm(self):
        m = torch.nn.Sequential(
            torch.nn.LayerNorm(32),
            torch.nn.ReLU(),
        )
        m.eval()
        self.common(m, (torch.randn([16, 32]),), check_lowp=False)
        if self.device != "cpu":
            self.assertEqual(torch._inductor.metrics.generated_kernel_count, 1)

    def test_transpose_add(self):
        def fn(a, b):
            return a.t() + b

        self.common(
            fn, (torch.randn([16, 32]), torch.randn([32, 16])), check_lowp=False
        )
        if self.device != "cpu":
            self.assertEqual(torch._inductor.metrics.generated_kernel_count, 1)

    @patch.object(config.triton, "persistent_reductions", True)
    def test_softmax_one_kernel_persist(self):
        def fn(x):
            dim = 1
            x_max = torch.amax(x, dim, keepdim=True)
            unnormalized = torch.exp(x - x_max)
            result = unnormalized / torch.sum(unnormalized, dim, keepdim=True)
            return result

        self.common(fn, (torch.randn([16, 32]),), check_lowp=False)
        if self.device != "cpu":
            self.assertEqual(torch._inductor.metrics.generated_kernel_count, 1)

    @patch.object(config.triton, "persistent_reductions", False)
    def test_softmax_one_kernel_loop(self):
        def fn(x):
            x_max = torch.amax(x, 1, keepdim=True)
            unnormalized = torch.exp(x - x_max)
            result = unnormalized / torch.sum(unnormalized, 1, keepdim=True)
            return result

        self.common(fn, (torch.randn([16, 32]),), check_lowp=False)
        if self.device != "cpu":
            self.assertEqual(torch._inductor.metrics.generated_kernel_count, 1)

    def test_cauchy(self):
        def fn(x, y):
            return torch.sum(1 / (torch.unsqueeze(x, -1) - y))

        self.common(
            fn,
            (
                torch.randn(32),
                torch.randn(32),
            ),
            # Absolute difference: 0.0003662109375 (up to 0.0001 allowed)
            # Relative difference: 1.8804297408767818e-05 (up to 1e-05 allowed)
            atol=5 * 1e-4,
            rtol=5 * 1e-5,
            check_lowp=False,
        )
        if self.device != "cpu":
            self.assertEqual(torch._inductor.metrics.generated_kernel_count, 1)

    def test_gather_scatter(self):
        def fn(node_feat, edge_index):
            src_node_feat = node_feat[edge_index[0]]
            dst_node_feat = node_feat[edge_index[1]]
            edge_feat = src_node_feat - dst_node_feat + 1
            new_node_feat = torch.zeros_like(node_feat)
            new_node_feat.scatter_add_(
                0, edge_index[1].unsqueeze(-1).expand_as(edge_feat), edge_feat
            )
            return new_node_feat

        num_nodes = 16
        num_features = 32
        node_feat = torch.randn(num_nodes, num_features)
        edge_index = torch.randint(0, num_nodes, size=(2, num_nodes * 5))
        self.common(
            fn,
            (
                node_feat,
                edge_index,
            ),
            check_lowp=False,
        )
        if self.device != "cpu":
            self.assertEqual(torch._inductor.metrics.generated_kernel_count, 2)

    @config.patch(max_fusion_size=1)
    def test_no_mega_fusion_during_lowering(self):
        n = 50

        def fn(*args):
            x = args[0]
            for i in range(n):
                x = torch.add(x, args[i])
            return x

        self.common(
            fn,
            [torch.randn(64) for _ in range(n)],
            check_lowp=False,
        )
        print("-->", torch._inductor.metrics.generated_kernel_count)
        if self.device != "cpu":
            self.assertTrue(torch._inductor.metrics.generated_kernel_count > 1)

    def test_move_arange(self):
        def fn(x):
            return torch.arange(len(x), device="cpu").to(x.device) + x

        self.common(fn, (torch.randn([32]),), check_lowp=False)
        # if we have a copy there will be more than 1 kernel
        self.assertEqual(torch._inductor.metrics.generated_kernel_count, 1)

    def test_leaky_relu(self):
        def fn(x):
            return aten.leaky_relu(x, 0.2) + 2, aten.leaky_relu(x + 1)

        self.common(
            fn,
            (torch.randn([16, 16]),),
        )

    def test_gelu(self):
        def fn(x):
            return aten.gelu(x) + 2, aten.gelu(x + 1)

        self.common(
            fn,
            (torch.randn([16, 16]),),
        )

    def test_clone(self):
        def fn(x):
            return aten.clone(x) + 2, aten.clone(x + 1)

        self.common(
            fn,
            (torch.randn([16, 16]),),
        )

    def test_masked_fill(self):
        def fn(mask, value):
            return aten.masked_fill(value, mask, -10000.0) + 2, aten.masked_fill(
                value / 2.0, torch.logical_not(mask), 667
            )

        self.common(
            fn,
            (
                torch.randint(0, 1, [1, 16], dtype=torch.bool),
                torch.randn([16, 16]),
            ),
        )

    def test_masked_fill_promotion(self):
        def fn(mask, value):
            return aten.masked_fill(value, mask, torch.tensor(3.5))

        opt_fn = torch._dynamo.optimize("inductor")(fn)
        for inp in (
            torch.randn(
                [16, 16],
                dtype=torch.float16 if self.device == "cuda" else torch.float32,
                device=self.device,
            ),
            torch.randint(16, (16, 16), device=self.device),
        ):
            inputs = (
                torch.randint(0, 1, [1, 16], dtype=torch.bool, device=self.device),
                inp,
            )
            self.assertEqual(fn(*inputs), opt_fn(*inputs))

    def test_fill1(self):
        def fn(x):
            tmp = torch.ones_like(x)
            return tmp, aten.fill.Scalar(tmp, 2)

        self.common(
            fn,
            (torch.randn([16, 16]),),
        )

    def test_fill2(self):
        def fn(x):
            tmp = torch.ones_like(x)
            return tmp, aten.fill.Tensor(tmp, torch.tensor(3.0))

        self.common(
            fn,
            (torch.randn([16, 16]),),
        )

    def test_pow1(self):
        def fn(x):
            return [aten.pow(x, e) for e in range(-8, 9)]

        self.common(
            fn,
            (torch.randn([16, 16]),),
        )

    def test_pow2(self):
        def fn(x):
            return aten.pow(1000, x), aten.pow(x, 1000)

        self.common(
            fn,
            # TODO: Remove dtype once https://github.com/pytorch/pytorch/issues/94010 is fixed
            (
                torch.randn(
                    [16, 16],
                    dtype=torch.float64 if self.device == "cpu" else torch.float32,
                ),
            ),
            # Mismatched elements: 9 / 256 (3.5%)
            # Greatest absolute difference: 2.491354329061828e+28 at index (6, 6) (up to 1e-05 allowed)
            # Greatest relative difference: 2.9793410720160818e-05 at index (4, 5) (up to 1.3e-06 allowed)
            atol=1e-5,
            rtol=3e-05,
        )

    def test_pow3(self):
        # power of 0.5 is special-cased, arbitrary power would still produce triton codegen error
        def fn(x):
            z = torch.tensor(0.123, device=self.device)
            w = z + x
            return torch.pow(w, 0.5)

        opt = torch._dynamo.optimize("inductor")(fn)
        input = torch.rand(())
        self.assertTrue(same(opt(input), fn(input)))

    def test_glu(self):
        def fn(x):
            return aten.glu(x, -1), aten.glu(x, 1), aten.glu(x, 2)

        self.common(
            fn,
            (torch.randn([8, 16, 8, 8]),),
        )

    def test_cat(self):
        def fn(a):
            tmp = a * 2
            return (
                torch.cat((a, a[:, :4] + 1, a + 2), -1),
                torch.cat((tmp, tmp), 0),
                torch.cat((tmp, tmp.double()), 0),
            )

        self.common(
            fn,
            (torch.randn([8, 16]),),
        )
        self.common(
            fn,
            (torch.randn([1, 3, 3, 16]).to(memory_format=torch.channels_last),),
        )

    def test_cat_upcasting(self):
        def fn(arg4_1, slice_7):
            cat_1 = aten.cat.default([arg4_1, slice_7], 1)
            return (cat_1,)

        self.common(
            fn,
            (
                torch.randn([8, 16], dtype=torch.float32),
                torch.randn([8, 20], dtype=torch.float16),
            ),
        )

    def test_cat_extern_kernel(self):
        def fn(x1, x2, x3, x4):
            x = torch.mm(x2, x3)
            s = torch.narrow(x, 1, 0, 100)
            x = torch.mm(s, x4)
            c = torch.cat((x, x1), 1)
            return (c,)

        self.common(
            fn,
            (
                torch.randn(256, 256),
                torch.randn(256, 1024),
                torch.randn(1024, 1600),
                torch.randn(100, 256),
            ),
            check_lowp=False,  # accuracy issues with relatively large matmuls
        )

    def test_cat_of_loops_and_extern_kernel(self):
        class M(torch.nn.Module):
            def __init__(
                self,
                **kwargs,
            ):
                super().__init__()
                self.conv = torch.nn.Conv2d(
                    64,
                    5,
                    1,
                    **kwargs,
                )
                self.max_pool2d = torch.nn.MaxPool2d(2)

            def forward(self, x, y):
                x1 = self.conv(x)
                y1 = self.max_pool2d(y)
                return torch.cat([x1, y1], 1)

        mod = M()
        opt_mod = torch._dynamo.optimize("inductor")(mod)
        memory_format = torch.channels_last
        inputs = (
            torch.randn([1, 64, 16, 16]).to(memory_format=memory_format),
            torch.randn([1, 64, 32, 32]).to(memory_format=memory_format),
        )
        y = mod(*inputs)
        opt_y = opt_mod(*inputs)
        self.assertEqual(y, opt_y)
        self.assertEqual(y.stride(), opt_y.stride())

    def test_cat_inplace(self):
        def fn(x):
            rt = torch.cat([x])
            v = x.sin_()
            return rt

        # can't use self.common because input is modified inplace
        inp = torch.ones(2)
        opt_fn = torch.compile(fn)
        res = opt_fn(inp.clone())
        expected = fn(inp.clone())
        self.assertEqual(res, expected)

    def test_stack(self):
        def fn(a, b):
            return torch.stack(
                [
                    a.expand(12, 16),
                    b.expand(12, 16),
                ],
                2,
            )

        self.common(fn, (torch.randn([1, 16]), torch.randn([12, 1])))

    def test_hardtanh(self):
        def fn(x):
            return F.hardtanh(x), F.hardtanh(x + 1), F.hardtanh(x - 1)

        self.common(
            fn,
            (torch.randn([64]),),
        )

    def test_hardsigmoid(self):
        def fn(x):
            return F.hardsigmoid(x), F.hardsigmoid(x + 3), F.hardsigmoid(x - 3)

        self.common(
            fn,
            (torch.randn([64]),),
        )

    def test_hardswish(self):
        def fn(x):
            return F.hardswish(x), F.hardswish(x + 3), F.hardswish(x - 3)

        self.common(
            fn,
            (torch.randn([64]),),
        )

    def test_rsqrt(self):
        def fn(x):
            return torch.rsqrt(x), torch.rsqrt(x + 1) - 2

        self.common(
            fn,
            (torch.randn([64]),),
        )

    def test_expm1(self):
        def fn(x):
            return torch.expm1(x), torch.expm1(x) * 2

        for dtype in (torch.float16, torch.float, torch.double, torch.int, torch.int64):
            self.common(
                fn,
                (torch.randn([64]).to(dtype=dtype),),
            )
            self.common(
                fn,
                (torch.arange(-1e-5, 1e-5, 1e-7).to(dtype=dtype),),
            )

    def test_log1p(self):
        def fn(x):
            return torch.log1p(x), torch.log1p(x) * 2

        for dtype in (torch.float16, torch.float, torch.double, torch.int, torch.int64):
            self.common(
                fn,
                (torch.randn([64]).to(dtype=dtype),),
            )
            self.common(
                fn,
                (torch.arange(-1e-5, 1e-5, 1e-7).to(dtype=dtype),),
            )

    def test_flip(self):
        def fn(x):
            return torch.flip(x, (-1,)), torch.flip(x, (0, 2)) - 2

        self.common(
            fn,
            (torch.randn([1, 2, 6, 6]),),
        )

    def test_signbit(self):
        def fn(x):
            return torch.signbit(x), ~torch.signbit(-x) & 1

        self.common(
            fn,
            (torch.randn([1, 2, 6, 6]),),
        )

    def test_fmod(self):
        def fn(a, b):
            return torch.fmod(a, b), torch.fmod(3.0 * a, b) - 2.0

        shape = [1, 2, 6, 6]
        self.common(fn, (torch.randn(shape), torch.randn(shape)))

    def test_fmod_zero_dim(self):
        def fn(a, b):
            return (torch.fmod(a, b),)

        self.common(
            fn,
            (
                make_tensor(10, device="cpu", dtype=torch.float32),
                make_tensor((), device="cpu", dtype=torch.float32),
            ),
        )
        self.common(
            fn,
            (
                make_tensor((), device="cpu", dtype=torch.float32),
                make_tensor(10, device="cpu", dtype=torch.float32),
            ),
        )

    def test_log2(self):
        def fn(x):
            return torch.log2(x), torch.log2(x + 1) - 2

        self.common(
            fn,
            (torch.randn([64]) + 10,),
        )

    def test_logsumexp(self):
        def fn(x):
            return torch.logsumexp(x, -1), torch.logsumexp(x, 0) - 2

        self.common(
            fn,
            (torch.randn([8, 8]) + 10,),
        )

    def test_log_fp64(self):
        def fn(x):
            return torch.log(x), torch.log2(x)

        self.common(
            fn,
            (torch.randn([1024], dtype=torch.float64) + 10,),
        )

    def test_bitwise(self):
        def fn(x, y):
            return (
                torch.bitwise_not(x),
                torch.bitwise_or(x, y),
                torch.bitwise_xor(x, y),
                torch.bitwise_and(x, y),
            )

        self.common(
            fn,
            (
                torch.randint(0, 2**30, [64], dtype=torch.int32),
                torch.randint(0, 2**30, [64], dtype=torch.int32),
            ),
        )

    def test_bitwise2(self):
        # again with bool types
        def fn(x, y):
            return (
                torch.bitwise_not(x),
                torch.bitwise_or(x, y),
                torch.bitwise_xor(x, y),
                torch.bitwise_and(x, y),
            )

        self.common(
            fn,
            (
                torch.randint(0, 2, (2, 20), dtype=torch.bool),
                torch.randint(0, 2, (2, 20), dtype=torch.bool),
            ),
        )

    def test_inf(self):
        def fn(a):
            return a + float("inf"), a + float("-inf"), a * -float("inf")

        self.common(fn, (torch.randn(8),))

    def test_remainder(self):
        def fn(a, b):
            return (
                torch.remainder(a, b),
                torch.remainder(a + 1, b - 1),
                torch.remainder(a - 1, b + 1),
            )

        self.common(fn, (torch.randn(64), torch.randn(64)))

    def test_zeros(self):
        def fn(a):
            return (
                a + 1,
                torch.zeros(
                    (1, 8, 64, 64),
                    dtype=torch.float32,
                    device=a.device,
                ),
                torch.zeros(
                    1,
                    8,
                    64,
                    64,
                    dtype=torch.float32,
                    device=a.device,
                ),
                torch.zeros(2, 3, names=None),
                a + torch.ones(8, device=a.device),
                torch.full((2, 3), 3.1416, device=a.device),
            )

        self.common(fn, (torch.randn(8),))

    def test_new_ones(self):
        def fn(a):
            return (
                aten.new_ones(
                    a, [], device=a.device, dtype=6, layout=0, pin_memory=False
                ),
                aten.new_zeros(
                    a, [], device=a.device, dtype=6, layout=0, pin_memory=False
                ),
            )

        self.common(fn, (torch.randn(8),))

    def test_full_like(self):
        def fn(a):
            return torch.full_like(a, 7.777) - 1

        self.common(fn, (torch.randn(8),))

    def test_full_truncation(self):
        def fn(a):
            return a + torch.full_like(a, 7.777)

        for dtype in all_types():
            self.common(fn, (make_tensor(8, dtype=dtype, device="cpu"),))

    def test_index1(self):
        def fn(a, b, c):
            return aten.index(a, [b, c])

        self.common(
            fn,
            (
                torch.randn(8, 8, 12),
                torch.tensor([0, 0, 2, 2], dtype=torch.int64),
                torch.tensor([3, 4, 4, 3], dtype=torch.int64),
            ),
        )
        self.common(
            fn,
            (
                torch.randn(8, 8, 12),
                torch.tensor([[0, 0, 2, 2]], dtype=torch.int64),
                torch.tensor([[3], [4], [4], [3]], dtype=torch.int64),
            ),
        )

    def test_index2(self):
        def fn(a, b):
            return (
                aten.index(a, [b]),
                aten.index(a, [None, b]),
            )

        self.common(
            fn,
            (
                torch.randn(8, 8, 8),
                torch.tensor([[0, 0, 2, 2]], dtype=torch.int64),
            ),
        )

    def test_index3(self):
        def fn(x, ia, ib):
            return (x[:, ia, None, ib, 0],)

        self.common(
            fn,
            (
                torch.randn(3, 4, 4, 4, 3),
                torch.tensor([0, 2, 1], dtype=torch.int64),
                torch.tensor([0, 2, 1], dtype=torch.int64),
            ),
        )

    def test_output_strides(self):
        def fn(x):
            y = x.permute(0, 2, 3, 1).contiguous()
            torch._dynamo.graph_break()
            return y.view(-1, 4)

        inp = torch.rand([4, 4, 4, 4], device=self.device)
        fn_opt = torch._dynamo.optimize("inductor")(fn)

        self.assertEqual(fn(inp), fn_opt(inp))
        self.assertEqual(fn(inp).stride(), fn_opt(inp).stride())

        # no redundant copy
        def foo(x):
            return x[0:2:2].T[3:].squeeze(0)

        foo_opt = torch._dynamo.optimize("inductor")(foo)
        out = foo_opt(inp)
        self.assertEqual(inp.storage(), out.storage())

    def test_index_select(self):
        def fn(a, b):
            return (
                torch.index_select(a, 0, b),
                torch.index_select(a, 1, b),
                torch.index_select(torch.index_select(a, 2, b), 1, b),
            )

        for ind_dtype in (torch.int32, torch.int64):
            self.common(
                fn,
                (
                    torch.randn(8, 8, 8),
                    torch.tensor([0, 0, 2, 1], dtype=ind_dtype),
                ),
            )

    def test_cudnn_rnn(self):
        if self.device == "cpu":
            raise unittest.SkipTest("requires CUDA")

        def fn(
            a0,
            b0,
            b1,
            b2,
            b3,
            b4,
            b5,
            b6,
            b7,
            b8,
            b9,
            b10,
            b11,
            b12,
            b13,
            b14,
            b15,
            a3,
            a4,
            a5,
        ):
            a1 = [
                b0,
                b1,
                b2,
                b3,
                b4,
                b5,
                b6,
                b7,
                b8,
                b9,
                b10,
                b11,
                b12,
                b13,
                b14,
                b15,
            ]
            return aten._cudnn_rnn(
                a0,
                a1,
                4,
                a3,
                a4,
                a5,
                2,
                2048,
                0,
                2,
                False,
                0.0,
                False,
                True,
                [],
                None,
            )

        self.common(
            fn,
            (
                torch.randn([92, 8, 2048]),
                torch.randn([8192, 2048]),
                torch.randn([8192, 2048]),
                torch.randn([8192]),
                torch.randn([8192]),
                torch.randn([8192, 2048]),
                torch.randn([8192, 2048]),
                torch.randn([8192]),
                torch.randn([8192]),
                torch.randn([8192, 4096]),
                torch.randn([8192, 2048]),
                torch.randn([8192]),
                torch.randn([8192]),
                torch.randn([8192, 4096]),
                torch.randn([8192, 2048]),
                torch.randn([8192]),
                torch.randn([8192]),
                torch.randn([167837696]),
                torch.randn([4, 8, 2048]),
                torch.randn([4, 8, 2048]),
            ),
            check_lowp=False,  # difference in rnn is too large between half and float inputs
        )

    def test_upsample_nearest1d(self):
        def fn(a):
            return (
                aten.upsample_nearest1d(a, [74], None),
                aten.upsample_nearest1d(a, [70], None),
                aten.upsample_nearest1d(a, [45], None),
                aten.upsample_nearest1d(a, [36], None),
                aten.upsample_nearest1d(a, None, [2.0]),
            )

        self.common(fn, (torch.randn([2, 4, 37]),))

    def test_upsample_nearest2d(self):
        def fn(a):
            return (
                aten.upsample_nearest2d(a, [74, 76]),
                aten.upsample_nearest2d(a, [70, 75]),
                aten.upsample_nearest2d(a, [45, 74]),
                aten.upsample_nearest2d(a, [36, 39]),
                aten.upsample_nearest2d(a, None, [2.0, 2.0]),
            )

        self.common(fn, (torch.randn([2, 4, 37, 38]),))

    def test_upsample_nearest3d(self):
        def fn(a):
            return (
                aten.upsample_nearest3d(a, [74, 76, 78], None),
                aten.upsample_nearest3d(a, [70, 75, 80], None),
                aten.upsample_nearest3d(a, [45, 74, 103], None),
                aten.upsample_nearest3d(a, [36, 39, 40], None),
                aten.upsample_nearest3d(a, None, [2.0, 2.0, 2.0]),
            )

        self.common(fn, (torch.randn([2, 4, 37, 38, 39]),))

    def test_upsample_nearest2d_backward(self):
        func = torch.ops.aten.upsample_nearest2d_backward

        def fn(a):
            return (
                func(a, output_size=[6, 12], input_size=[3, 3, 3, 6]),
                func(a, output_size=[6, 12], input_size=[3, 3, 4, 5]),
                func(a, output_size=[6, 12], input_size=[3, 3, 2, 8]),
                func(a, output_size=[6, 12], input_size=[3, 3, 2, 8]),
                func(a, output_size=[6, 12], input_size=[3, 3, 4, 7]),
            )

        self.common(fn, (torch.randn([3, 3, 6, 12]),))

    @skip_if_x86_mac()
    def test_upsample_bilinear2d_a(self):
        def fn(a):
            return (
                aten.upsample_bilinear2d(a, [45, 45], False, None),
                aten.upsample_bilinear2d(a, None, True, [2.0, 2.0]),
            )

        self.common(fn, (torch.randn([2, 4, 37, 38]),), atol=2.5e-5, rtol=1.3e-6)

    def test_upsample_bilinear2d_b(self):
        def fn(a):
            return aten.upsample_bilinear2d(a, None, True, [2.0, 2.0])

        self.common(
            fn,
            [
                torch.randn([1, 2, 40, 59]),
            ],
            atol=2.5e-5,
            rtol=1.3e-6,
        )

    def test_reflection_pad2d(self):
        def fn(a):
            return (
                aten.reflection_pad2d(a, [1, 1, 1, 1]),
                aten.reflection_pad2d(a, [1, 2, 3, 4]),
            )

        self.common(
            fn, (torch.randint(0, 999, size=[1, 1, 8, 8], dtype=torch.float32),)
        )

    def test_reflection_pad2d_backward(self):
        def template(size, padding):
            def fn(grad_output, x):
                return aten.reflection_pad2d_backward(grad_output, x, padding)

            x = torch.randint(0, 999, size=size, dtype=torch.float32)
            result = aten.reflection_pad2d(x, padding)
            grad_output = torch.randn_like(result)

            self.common(fn, (grad_output, x))

        template([1, 1, 8, 8], [0, 0, 0, 0])
        template([1, 1, 8, 8], [1, 1, 1, 1])
        template([1, 1, 8, 8], [1, 2, 3, 4])

    def test_grid_sampler_2d(self):
        def fn(a, b):
            return (
                aten.grid_sampler_2d(a, b, 0, 0, True),
                aten.grid_sampler_2d(a, b, 0, 1, False),
            )

        self.common(
            fn,
            (
                torch.randn([4, 3, 352, 352], dtype=torch.float32),
                torch.rand([4, 352, 352, 2], dtype=torch.float32) * 2 - 1,
            ),
            check_lowp=False,
            # Mismatched elements: 154697 / 1486848 (10.4%)
            # Greatest absolute difference: 0.0001976490020751953 at index (0, 0, 101, 243) (up to 1e-05 allowed)
            # Greatest relative difference: 7.332530120481928 at index (1, 1, 258, 301) (up to 1.3e-06 allowed)
            atol=0.0002,
            rtol=1.3e-06,
        )

    def test_upsample_bicubic2d(self):
        def fn(a):
            return (
                aten.upsample_bicubic2d(a, (128, 128), True),
                aten.upsample_bicubic2d(a, (128, 256), False),
            )

        # Mismatched elements: 10 / 196608 (0.0%)
        # Greatest absolute difference: 1.3869255781173706e-05 at index (2, 1, 88, 65) (up to 1e-05 allowed)
        # Greatest relative difference: 0.0033082996811011046 at index (3, 1, 88, 91) (up to 1.3e-06 allowed)
        self.common(
            fn,
            (torch.randn([4, 3, 64, 32], dtype=torch.float32),),
            atol=2e-5,
            rtol=1e-3,
        )

    def test_sort(self):
        def fn(a):
            return torch.sort(a)

        self.common(
            fn, (torch.randint(0, 999, size=[1, 1, 8, 8], dtype=torch.float32),)
        )

    def test_topk(self):
        def fn(a):
            return torch.topk(a, 2, -1)

        self.common(
            fn, (torch.randint(0, 999, size=[1, 1, 8, 8], dtype=torch.float32),)
        )

    def test_long_tensor(self):
        def fn(a):
            return (
                torch.LongTensor([294]).to(a.device) - a,
                torch.as_tensor([295]).to(a.device) + a,
            )

        self.common(fn, (torch.randint(0, 999, size=[8, 8]),))

    def test_constant_pad_1d(self):
        def fn(a):
            return (
                aten.constant_pad_nd(a, [0, 1], 6.0),
                aten.constant_pad_nd(a, [2, 3], 99.0),
            )

        self.common(fn, (torch.randint(0, 999, size=[2, 16, 31], dtype=torch.float32),))

    def test_constant_pad_fill_dtype(self):
        def fn(a, b):
            return (
                aten.constant_pad_nd(a, (1, 1), 1.0) & b,
                aten.constant_pad_nd(a, (1, 1), 0.0) & b,
            )

        self.common(
            fn,
            (torch.randint(2, (4,), dtype=torch.bool), torch.ones(6, dtype=torch.bool)),
        )

    def test_constant_pad_2d(self):
        def fn(a):
            return (
                aten.constant_pad_nd(a, [1, 1, 1, 1], 6.0),
                aten.constant_pad_nd(a, [1, 2, 3, 4], 99.0),
            )

        self.common(
            fn, (torch.randint(0, 999, size=[1, 1, 8, 8], dtype=torch.float32),)
        )

    def test_constant_pad_3d(self):
        def fn(a):
            return (
                aten.constant_pad_nd(a, [1, 2, 3, 4, 5, 6], 6.0),
                aten.constant_pad_nd(a, [0, 0, 3, 4, 0, 0], 6.0),
            )

        self.common(
            fn, (torch.randint(0, 999, size=[2, 4, 4, 4], dtype=torch.float32),)
        )

    def test_constant_pad_float64(self):
        # Repro for https://github.com/pytorch/pytorch/issues/93351
        def fn(input):
            v1 = torch.nn.functional.pad(input, pad=(1, 0))
            return torch.gt(v1, input)

        x = torch.rand([1, 2, 2, 1], dtype=torch.float64)
        self.common(fn, (x,))

    def test_l1_loss(self):
        def fn(a, b):
            return torch.nn.functional.l1_loss(a, b), torch.nn.functional.mse_loss(a, b)

        self.common(
            fn,
            (
                torch.randn([2, 3, 16, 16]),
                torch.randn([2, 3, 16, 16]),
            ),
            check_lowp=False,
        )

    def test_triu(self):
        def fn(a):
            return aten.triu(a, 1), aten.triu(a, 0), aten.triu(a, 2)

        self.common(fn, (torch.randn([2, 10, 10]),))

    def test_no_op_reduction(self):
        def fn(a):
            return a.sum(-1), torch.amax(a + 1, 1, keepdim=True)

        self.common(fn, (torch.randn([8, 1, 1]),))

    def test_inplace_add(self):
        @torch._dynamo.optimize("inductor")
        def fn(x, y):
            return x.add_(y)

        inputs = (
            rand_strided((4, 4), (4, 1), device=self.device),
            rand_strided((4, 4), (4, 1), device=self.device),
        )
        inp_clone = inputs[0].clone()
        out = fn(*inputs)
        self.assertTrue(same(out, inp_clone + inputs[1]))
        self.assertTrue(out is inputs[0])

    # The following 2 tests are meant to check the logic that drops
    # xmask from triton load/store if xnumel = 1
    @requires_cuda()
    def test_single_elem(self):
        def fn(a):
            b = a + 1
            return (b,)

        self.common(fn, (torch.randn(1),))

    @requires_cuda()
    def test_single_elem_indirect(self):
        def fn(a, b):
            c = a[b] + 1
            return (c,)

        a = torch.randn(1)
        b = (torch.tensor([0], dtype=torch.int64),)

        self.common(fn, (a, b))

    # This test is meant to check for issues from the logic
    # that drops xmask from trito load/store if XBLOCK divides xnumel

    @requires_cuda()
    def test_xblock_divides_xnumel(self):
        def fn(a):
            b = a + 1
            return (b,)

        # assumption is that XBLOCK is always a divisor of 1024
        # so xmask will be dropped iff xnumel is multiple of 1024
        self.common(fn, (torch.randn(1024),))
        self.common(fn, (torch.randn(1025),))

    def test_inplace_mixed_dtype_ops(self):
        @torch._dynamo.optimize("inductor")
        def fn(x, y):
            z = x + y.float()
            w = z.add_(y)
            return w.mul_(y)

        inputs = (
            rand_strided((4, 4), (4, 1), device=self.device, dtype=torch.float),
            rand_strided((4, 4), (4, 1), device=self.device, dtype=torch.double),
        )
        out = fn(*inputs)
        out_eager = (inputs[0] + inputs[1].float()).add_(inputs[1]).mul_(inputs[1])
        self.assertTrue(same(out, out_eager))

    @config.patch(
        {"triton.unique_kernel_names": True, "triton.descriptive_names": False}
    )
    def test_kernel_names(self):
        @torch._dynamo.optimize("inductor")
        def fn(x):
            return 2 * x

        inputs = (rand_strided((8,), (1,), device=self.device),)
        self.assertTrue(same(fn(*inputs), 2 * inputs[0]))

    @config.patch({"triton.cudagraphs": True})
    def test_strided_inputs(self):
        @torch._dynamo.optimize("inductor")
        def fn(x, y):
            return x + y

        inputs = (
            rand_strided((8, 16), (32, 2), device=self.device),
            rand_strided((8, 16), (16, 1), device=self.device),
        )
        self.assertTrue(same(fn(*inputs), inputs[0] + inputs[1]))

    @config.patch({"triton.cudagraphs": True})
    @patch.object(functorch_config, "use_fake_tensor", True)
    def test_input_mutation1(self):
        def fn(a):
            b = a + 1
            a.copy_(b)
            c = a + 2
            return a * b / c

        arg1 = torch.randn(64, device=self.device)
        arg2 = arg1.clone()
        arg3 = torch.randn(64, device=self.device)
        arg4 = arg3.clone()
        correct1 = fn(arg1)
        correct2 = fn(arg3)
        opt_fn = torch._dynamo.optimize_assert(compile_fx)(fn)
        actual1 = opt_fn(arg2)
        actual2 = opt_fn(arg4)

        self.assertTrue(same(actual1, correct1))
        self.assertTrue(same(actual2, correct2))
        self.assertTrue(same(arg1, arg2))
        self.assertTrue(same(arg3, arg4))

    @patch.object(functorch_config, "use_fake_tensor", True)
    def test_input_mutation2(self):
        def fn(a):
            b = a + 1
            a.view(64).copy_(torch.tensor([66.0], device=a.device))
            c = a + 2
            return b, c

        # NOTE: this test fails when none of the inputs require grad.
        # That seems like an inductor bug.
        arg1 = torch.randn([1, 64], device=self.device).requires_grad_(True).add(1)
        arg2 = arg1.clone()
        correct1 = fn(arg1)
        opt_fn = torch._dynamo.optimize_assert(compile_fx)(fn)
        actual1 = opt_fn(arg2)

        self.assertTrue(same(actual1, correct1))
        self.assertTrue(same(arg1, arg2))

    @patch.object(functorch_config, "use_fake_tensor", True)
    def test_input_mutation3(self):
        def fn(a):
            a += 1
            a *= 2
            aten.sigmoid_(a)
            a = a.view(64)
            a += 3
            a *= 4
            aten.relu_(a)
            return a

        arg1 = torch.randn([1, 64], device=self.device)
        arg2 = arg1.clone()
        correct1 = fn(arg1)
        opt_fn = torch._dynamo.optimize_assert(compile_fx)(fn)
        actual1 = opt_fn(arg2)

        self.assertTrue(same(actual1, correct1))
        self.assertTrue(same(arg1, arg2))

    def test_input_mutation4(self):
        def fn(a):
            torch.relu_(a)
            return a

        arg1 = torch.randn([1, 64], device=self.device)
        arg2 = arg1.clone()
        correct1 = fn(arg1)
        opt_fn = torch._dynamo.optimize_assert(compile_fx)(fn)
        actual1 = opt_fn(arg2)

        self.assertTrue(same(actual1, correct1))
        self.assertTrue(same(arg1, arg2))

    @patch.object(functorch_config, "use_fake_tensor", True)
    def test_slice_mutation1(self):
        def fn(a):
            x = torch.zeros_like(a)
            b = x + 1
            x[:, 3] = 3.0
            c = torch.clone(x)
            x[4, :] = 4.0
            d = x + 1
            return x, b, c, d

        self.common(fn, (torch.randn([8, 8]),))

    @patch.object(functorch_config, "use_fake_tensor", True)
    def test_slice_mutation2(self):
        def fn(a):
            a[:, 20:40] = a[:, 20:40] + 1
            a[:, 2:11] = a[:, 1:10] + 2

        arg1 = torch.randn([1, 64], device=self.device)
        arg2 = arg1.clone()
        fn(arg1)
        opt_fn = torch._dynamo.optimize_assert(compile_fx)(fn)
        opt_fn(arg2)

        # TODO, fix: See https://github.com/pytorch/pytorch/issues/94693
        if self.device != "cpu":
            self.assertTrue(same(arg1, arg2))

    def test_indirect_load_broadcast(self):
        def fn(in_ptr0, in_ptr1, in_ptr2):
            return torch.gather(in_ptr1, 0, in_ptr2) + in_ptr0

        arg190 = rand_strided((32, 21), (1, 32), device=self.device, dtype=torch.int64)
        arg190.fill_(0)
        arg111 = rand_strided(
            (9521, 512), (512, 1), device=self.device, dtype=torch.float32
        )
        self.common(
            fn,
            (
                torch.randn(32, 1),
                arg111,
                arg190,
            ),
        )

    @unittest.skipIf(not has_torchvision_roi_align(), "requires torchvision")
    def test_roi_align(self):
        def fn(a, b):
            return torch.ops.torchvision.roi_align(a, b, 0.25, 7, 7, 2, False)

        self.common(fn, (torch.zeros([4, 256, 296, 304]), torch.zeros([2292, 5])))

    def test_nll_loss_forward(self):
        def fn(a, b):
            return aten.nll_loss_forward(a, b, None, 1, -100)

        labels = (
            torch.zeros([5], dtype=torch.int64),
            torch.tensor([-100, -100, 3, -100, -100], dtype=torch.int64),
        )
        inps = (torch.randn(5, 5), torch.randn(5, 5))
        for a, b in zip(inps, labels):
            self.common(
                fn,
                (a, b),
            )

    def test_nll_loss_backward(self):
        def fn(a, b, c):
            return aten.nll_loss_backward(
                a, b, c, None, 1, -100, torch.tensor(1.0, device=self.device)
            )

        labels = (
            torch.zeros([5], dtype=torch.int64),
            torch.tensor([-100, -100, 3, -100, -100], dtype=torch.int64),
        )
        inps = (torch.randn(5, 5), torch.randn(5, 5))
        grad_outs = (torch.randn(()), torch.randn(()))
        for a, b, c in zip(grad_outs, inps, labels):
            self.common(
                fn,
                (a, b, c),
            )

    def test_isinf(self):
        def fn(x):
            return x.isinf(), x.isnan()

        self.common(
            fn, [torch.tensor([1, float("inf"), 2, float("-inf"), float("nan")])]
        )
        self.common(
            fn,
            [
                torch.tensor(
                    [1, float("inf"), 2, float("-inf"), float("nan")],
                    dtype=torch.float64,
                )
            ],
        )

    def test_isinf2(self):
        def fn(x):
            y = torch.tensor(
                [1, float("inf"), 2, float("-inf"), float("nan")], device=self.device
            )
            return x == y

        self.common(
            fn, (torch.tensor([1, float("inf"), 2, float("-inf"), float("nan")]),)
        )

    def test_any(self):
        def fn(x):
            return (
                x.any(-1),
                x.isinf().any(),
                torch.all(x.isinf(), dim=0),
                torch.all(torch.logical_not(x.isinf())),
            )

        self.common(fn, [-torch.rand(64)])
        tmp = torch.randn(16, 8)
        tmp[1, 1] = float("inf")
        self.common(fn, [tmp])

    def test_inplace_activations(self):
        def fn(x):
            a = aten.hardswish_(x + 1)
            b = aten.hardtanh_(x + 1)
            c = aten.leaky_relu_(x + 1)
            d = aten.silu_(x + 1)
            e = aten.log1p(x + 1)
            f = aten.masked_fill_(x + 1, torch.zeros_like(x, dtype=torch.bool), 99.0)
            h = aten.masked_fill_(x + 1, torch.ones_like(x, dtype=torch.bool), 99.0)
            return (a, b, c, d, e, f, h)

        self.common(fn, [torch.randn(64) * 10])

    def test_baddbmm(self):
        def fn(a, b, c, beta):
            return aten.baddbmm(a, b, c, beta=beta)

        b = torch.randn(6, 128, 64)
        c = torch.randn(6, 64, 100)
        options = itertools.product(
            [torch.randn(6, 1, 100), torch.randn(6, 1, 100).fill_(torch.nan)],
            [0.0, 1.0],
        )
        for a, beta in options:
            self.common(
                fn,
                [a, b, c, beta],
                # Mismatched elements: 1212 / 76800 (1.6%)
                # Greatest absolute difference: 0.001953125 at index (0, 0, 93) (up to 1e-05 allowed)
                # Greatest relative difference: 1.0 at index (3, 19, 4) (up to 0.001 allowed)
                atol=0.002,
                rtol=0.001,
            )

    @config.patch({"triton.max_tiles": 2})
    def test_fuse_tiled(self):
        def fn(a, b, c):
            return a + b, c + 1

        self.common(
            fn, [torch.randn(128, 1), torch.randn(1, 128), torch.randn(128, 128)]
        )

    def test_expand_as(self):
        def fn(a, b):
            return aten.expand_as(a, b), aten.expand_as(a + 1, b + 1) + 1

        self.common(
            fn,
            [
                torch.randn(6, 1, 100),
                torch.randn(6, 128, 100),
            ],
        )

    def test_index_put1(self):
        def fn(a, b, c):
            return (
                torch.index_put(a, [b], c),
                torch.index_put_(a + 1, [b + 1], c + 1) + 1,
            )

        self.common(
            fn,
            [
                torch.randn([800, 256, 7, 7]),
                torch.randperm(601),
                torch.randn([601, 256, 7, 7]),
            ],
        )
        self.common(
            fn, [torch.randn(1024, 4, 2), torch.arange(4), torch.randn(4, 1, 1)]
        )

    def test_index_put2(self):
        def fn(a, b, c):
            return torch.index_put(a, [b], c, True)

        self.common(
            fn,
            [
                torch.randn([100, 256, 7, 7]),
                torch.randint(0, 100, size=[600], dtype=torch.int64),
                torch.randn([600, 256, 7, 7]),
            ],
            # workaround for https://github.com/openai/triton/issues/558
            check_lowp=False,
        )

    def test_index_put3(self):
        def fn(a, b, c):
            torch.ops.aten.index_put_(a, (None, b, None), c)
            a1 = a + 1
            torch.ops.aten.index_put_(a1, (None, b + 1, None), c + 1)
            return (a, a1)

        self.common(
            fn,
            [
                torch.randn([1024, 4, 2]),
                torch.arange(3),
                torch.randn([1024, 1, 2]),
            ],
        )

    def test_index_put_as_masked_fill(self):
        def fn(a, b, c, d):
            a = a.clone()
            torch.ops.aten.index_put_(a, [b], c, d)
            return a

        self.common(
            fn,
            (
                torch.randn([1024, 4, 2]),
                torch.randn([1024, 4, 2]) > 0,
                torch.randn([]),
                False,
            ),
        )

        self.common(
            fn,
            (
                torch.randn([1024, 4, 2]),
                torch.randn([1024, 4, 2]) > 0,
                torch.randn([]),
                True,
            ),
        )

    def test_index_put_fallback1(self):
        def fn(a, b, c, d):
            a = a.clone()
            torch.ops.aten.index_put_(a, [b], c, d)
            return a

        self.common(
            fn,
            (
                torch.randn([3]),
                torch.as_tensor([True, True, False]),
                torch.randn([2]),
                False,
            ),
        )

        self.common(
            fn,
            (
                torch.randn([3]),
                torch.as_tensor([True, True, False]),
                torch.randn([2]),
                True,
            ),
        )

    def test_index_put_fallback2(self):
        def fn(a, b, c, d, e):
            a = a.clone()
            torch.ops.aten.index_put_(a, [None, b, c], d, e)
            return a

        self.common(
            fn,
            (
                torch.randn([1, 2, 3]),
                torch.as_tensor([0, 1]),
                torch.as_tensor([True, True, False]),
                torch.randn([]),
                False,
            ),
        )
        self.common(
            fn,
            (
                torch.randn([1, 2, 3]),
                torch.as_tensor([0, 1]),
                torch.as_tensor([True, True, False]),
                torch.randn([]),
                True,
            ),
        )

    @config.patch(fallback_random=True)
    def test_bernoulli1(self):
        def fn(a):
            b = torch.empty_like(a)
            return aten.bernoulli_(b), b

        self.common(
            fn,
            [
                torch.randn([100]),
            ],
        )

    def test_bernoulli2(self):
        def fn(a):
            return aten.bernoulli(a)

        self.common(
            fn,
            [torch.tensor([1.0, 1.0, 0.0, 0.0, 1.0, 0.0, 1.0, 1.0])],
        )

    def test_narrow(self):
        def fn(x):
            return (
                aten.narrow(x, 1, 10, 16),
                aten.narrow(x + 2, 0, 10, 16) + 1,
                aten.narrow_copy(x, 1, 10, 16),
            )

        self.common(fn, [torch.randn(64, 64)])

    def test_as_strided(self):
        def fn(x):
            return (
                aten.as_strided(x, (8, 8, 64), (8 * 64, 64, 1), 0),
                aten.as_strided(x + 1, (8, 8, 64), (8 * 64, 64, 1), 0) + 2,
            )

        def fn_channels_last(x):
            return (
                aten.as_strided(
                    x, (8, 384, 2, 20, 12), (153600, 1, 61440, 384, 7680), 0
                ),
                aten.as_strided(
                    x + 1, (8, 384, 2, 20, 12), (153600, 1, 61440, 384, 7680), 0
                )
                + 2,
            )

        self.common(fn, [torch.randn(64, 64)])
        self.common(
            fn_channels_last,
            [torch.randn(8, 384, 20, 20).to(memory_format=torch.channels_last)],
        )

    def test_as_strided_scatter(self):
        def fn(a, b):
            return aten.as_strided_scatter(
                a * 8 + 10,
                b * 2 - 4,
                size=(a.shape[0], a.shape[1] // 2),
                stride=(a.shape[1], 2),
                storage_offset=0,
            )

        self.common(fn, [torch.randn(10, 1024), torch.randn(10, 512)])

    def test_select_scatter(self):
        def fn(x, a, b):
            return (
                aten.select_scatter(x, a, 1, 0),
                aten.select_scatter(x, b, 0, 1),
            )

        self.common(
            fn,
            [
                torch.randn(8, 197, 38),
                torch.randn(8, 38),
                torch.randn(197, 38),
            ],
        )

    def test_slice_scatter(self):
        def fn(x, a):
            return (
                aten.slice_scatter(x, a, 2, 10, -10),
                aten.slice_scatter(x, a[:, :, :40], 2, 10, -10, 2),
            )

        self.common(
            fn,
            [
                torch.randn(4, 8, 100),
                torch.randn(4, 8, 80),
            ],
        )

    def test_slice_scatter2(self):
        def fn(a, b):
            return aten.slice_scatter(a, b, 0, 0, 9223372036854775807)

        self.common(
            fn,
            [
                torch.randn([8, 197, 384]),
                torch.randn([8, 197, 384]),
            ],
        )

    def test_scatter1(self):
        def fn(a, dim, index, b):
            return aten.scatter(a, dim, index, b)

        self.common(
            fn,
            [
                torch.zeros(2, 3),
                -1,
                torch.tensor([[0]]),
                torch.ones(2, 3),
            ],
        )

    def test_scatter2(self):
        if self.device == "cuda":
            raise unittest.SkipTest("unstable on sm86")

        def fn(a, dim, index, b):
            return aten.scatter.reduce(a, dim, index, b, reduce="add")

        self.common(
            fn,
            [
                torch.zeros(64, 512),
                0,
                torch.zeros((64, 512), dtype=torch.int64),
                torch.ones(64, 512),
            ],
        )

    def test_scatter3(self):
        def fn(a, dim, index, b):
            return aten.scatter(a, dim, index, b, reduce="add")

        self.common(
            fn,
            [
                torch.randn(5, 29, 13),
                2,
                torch.tensor([[[3, 5, 7, 9]]]),
                0.8,  # src can be a scalar
            ],
            # Mismatched elements: 1 / 1885 (0.1%)
            # Greatest absolute difference: 0.00018310546875 at index (0, 0, 3) (up to 1e-05 allowed)
            # Greatest relative difference: 0.0022371364653243847 at index (0, 0, 3) (up to 0.001 allowed)
            atol=2e-4,
            rtol=1e-3,
        )

    def test_scatter4(self):
        def fn(x, ind, src):
            return torch.scatter(x, 0, ind, src)

        self.common(
            fn,
            (torch.randn(196, 992), torch.randint(196, (1, 992)), torch.randn(1, 992)),
        )

    @unittest.skip("Flaky test, needs debugging")
    def test_scatter_add1(self):
        def fn(a, dim, index, b):
            return aten.scatter_add(a, dim, index, b)

        self.common(
            fn,
            [
                torch.randn(2, 3),
                0,
                torch.tensor([[0]]),
                torch.randn(2, 3),
            ],
        )

    def test_scatter_add2(self):
        def fn(a, dim, index, b):
            return aten.scatter_add(a, dim, index, b)

        self.common(
            fn,
            [
                torch.randn(2, 3),
                0,
                torch.tensor([[0, 0, 0], [1, 1, 1]]),
                torch.randn(2, 3),
            ],
        )

    def test_scatter_add3(self):
        def fn(a, dim, index, b):
            return aten.scatter_add(a, dim, index, b)

        self.common(
            fn,
            [
                torch.randn(5, 29, 13),
                2,
                torch.tensor([[[3, 5, 7, 9]]]),
                torch.randn(1, 1, 10),
            ],
        )

    def test_scatter_reduce1(self):
        def fn(a, dim, index, b):
            return aten.scatter_reduce(a, dim, index, b, "sum")

        self.common(
            fn,
            [
                torch.randn(5, 29, 13),
                2,
                torch.tensor([[[3, 5, 7, 9]]]),
                torch.randn(1, 1, 10),
            ],
        )

    def test_scatter_reduce2(self):
        def fn(a, dim, index, b):
            return aten.scatter_reduce(a, dim, index, b, "sum", include_self=False)

        self.common(
            fn,
            [
                torch.randn(2, 3),
                0,
                torch.zeros((2, 3), dtype=torch.int64),
                torch.randn(2, 3),
            ],
        )

    # issue #1150
    def test_dense_mask_index(self):
        if self.device == "cpu":
            raise unittest.SkipTest(
                "https://github.com/pytorch/torchdynamo/issues/1697"
            )

        def fn(x, y):
            y = torch.ops.aten.select.int(y, 0, 2)
            z = x * y
            return z.sum()

        self.common(fn, [torch.randn(102400), torch.randn(3)])

    def test_empty1(self):
        def fn():
            return torch.empty((1, 128, 128))

        self.common(fn, [], assert_equal=False)

    def test_empty2(self):
        def fn():
            return aten.empty((1, 128, 128))

        self.common(fn, [], assert_equal=False)

    def test_new_empty(self):
        def fn(a):
            return aten.new_empty(a, [1, 128, 128])

        self.common(fn, [torch.randn(55)], assert_equal=False)

    def test_empty_strided(self):
        def fn():
            return aten.empty_strided([1, 128, 128], [16384, 128, 1])

        self.common(fn, [], assert_equal=False)

    def test_new_empty_strided(self):
        def fn(a):
            return aten.new_empty_strided(a, [1, 128, 128], [16384, 128, 1])

        self.common(fn, [torch.randn(55)], assert_equal=False)

    @config.patch({"triton.cudagraphs": True})
    def test_dropout(self):
        random.seed(1234)
        torch.manual_seed(1234)

        @torch._dynamo.optimize("inductor")
        def fn1(a):
            return torch.nn.functional.dropout(a)

        x = torch.ones(1000, device=self.device, dtype=torch.float32)
        result1 = fn1(x)
        self.assertTrue(400 < result1.nonzero().shape[0] < 600)
        self.assertTrue(0.9 < result1.mean().item() < 1.1)

        random.seed(1234)
        torch.manual_seed(1234)

        @torch._dynamo.optimize("inductor")
        def fn2(a):
            return torch.nn.functional.dropout(a, 0.5, True)

        result2 = fn2(x)
        self.assertTrue(400 < result2.nonzero().shape[0] < 600)
        self.assertTrue(0.9 < result2.mean().item() < 1.1)

    def test_dropout_deterministic(self):
        @torch._dynamo.optimize("inductor")
        def fn(a):
            return torch.nn.functional.dropout(a, 0.55, True)

        for cg in (False, True):
            with patch.object(config.triton, "cudagraphs", cg):
                torch._dynamo.reset()

                x = torch.ones(1024, device=self.device, dtype=torch.float32)

                torch.manual_seed(1234)
                a0 = fn(x).clone()
                a1 = fn(x).clone()
                a2 = fn(x).clone()

                torch.manual_seed(1234)
                b0 = fn(x).clone()
                b1 = fn(x).clone()
                b2 = fn(x).clone()

                # same seed, same values
                self.assertTrue(torch.allclose(a0, b0))
                self.assertTrue(torch.allclose(a1, b1))
                self.assertTrue(torch.allclose(a2, b2))

                # different calls, different values
                self.assertFalse(torch.allclose(a0, a1))
                self.assertFalse(torch.allclose(a1, a2))

    def test_rand_like_deterministic(self):
        @torch._dynamo.optimize("inductor")
        def fn(a):
            return torch.rand_like(a), torch.rand_like(a)

        x = torch.ones(1024, device=self.device, dtype=torch.float32)

        torch.manual_seed(1234)
        a0 = fn(x)[0].clone()
        a1 = fn(x)[0].clone()
        a2 = fn(x)[0].clone()

        torch.manual_seed(1234)
        b0 = fn(x)[0].clone()
        b1 = fn(x)[0].clone()
        b2 = fn(x)[0].clone()

        # same seed, same values
        self.assertTrue(torch.allclose(a0, b0))
        self.assertTrue(torch.allclose(a1, b1))
        self.assertTrue(torch.allclose(a2, b2))

        # different calls, different values
        self.assertFalse(torch.allclose(a0, a1))
        self.assertFalse(torch.allclose(a1, a2))

        c, d = fn(x)
        self.assertFalse(torch.allclose(c, d))
        self.assertTrue((c >= 0).all())
        self.assertTrue((c < 1).all())
        self.assertTrue((d >= 0).all())
        self.assertTrue((d < 1).all())

    def test_randn_like_empty(self):
        class Model(torch.nn.Module):
            def __init__(
                self,
            ):
                super().__init__()

            def forward(self, v1: torch.Tensor):
                vx = v1.min(dim=1).values
                v2 = torch.randn_like(vx)
                return v2

        model = Model()
        x = torch.rand(10, 3, 0)

        self.common(model, (x,))

    @config.patch(fallback_random=True)
    def test_like_rands(self):
        def fn(x):
            return torch.rand_like(x), torch.randn_like(x)

        self.common(fn, [torch.zeros([20, 20])])

    def test_max_pool2d_with_indices_backward(self):
        def fn(a, b, c):
            return aten.max_pool2d_with_indices_backward(
                a, b, [2, 2], [2, 2], [0, 0], [1, 1], False, c
            )

        x = torch.randn([2, 4, 18, 14])
        result, indices = aten.max_pool2d_with_indices(
            x,
            [2, 2],
            [2, 2],
            [0, 0],
            [1, 1],
            False,
        )

        self.common(
            fn,
            [
                torch.randn_like(result),
                x,
                indices,
            ],
        )

    def test_max_pool2d_with_indices_backward2(self):
        def fn(a, b, c):
            return aten.max_pool2d_with_indices_backward(
                a, b, [3, 3], [2, 2], [1, 1], [1, 1], True, c
            )

        x = torch.randn([2, 4, 40, 56])
        result, indices = aten.max_pool2d_with_indices(
            x,
            [3, 3],
            [2, 2],
            [1, 1],
            [1, 1],
            True,
        )

        self.common(
            fn,
            [
                torch.randn_like(result),
                x,
                indices,
            ],
        )

    # From https://github.com/pytorch/torchdynamo/issues/1200
    def test_max_pool2d_with_indices_backward3(self):
        def fn(a, b, c):
            return aten.max_pool2d_with_indices_backward(
                a, b, [1, 1], [2, 2], [0, 0], [1, 1], False, c
            )

        x = torch.randn([32, 256, 37, 38])
        result, indices = aten.max_pool2d_with_indices(
            x,
            [1, 1],
            [2, 2],
            0,
            1,
            False,
        )
        self.common(
            fn,
            [
                torch.randn_like(result),
                x,
                indices,
            ],
        )

    # From https://github.com/pytorch/torchdynamo/issues/1352
    def test_max_pool2d_with_indices_backward4(self):
        def fn(a, b, c):
            return aten.max_pool2d_with_indices_backward(
                a, b, [5, 5], [1, 1], [2, 2], [1, 1], False, c
            )

        torch._inductor.metrics.generated_kernel_count = 0
        x = torch.randn([2, 64, 3, 4])
        result, indices = aten.max_pool2d_with_indices(
            x,
            [5, 5],
            [1, 1],
            2,
            1,
            False,
        )
        self.common(
            fn,
            [
                torch.randn_like(result),
                x,
                indices,
            ],
        )
        self.assertEqual(torch._inductor.metrics.generated_kernel_count, 1)

    def test_max_pool2d_with_indices_backward5(self):
        # Window size is too big. Should fallback
        def fn(a, b, c):
            return aten.max_pool2d_with_indices_backward(
                a, b, [13, 13], [1, 1], [2, 2], [1, 1], False, c
            )

        torch._inductor.metrics.generated_kernel_count = 0
        x = torch.randn([2, 64, 20, 20])
        result, indices = aten.max_pool2d_with_indices(
            x,
            [13, 13],
            [1, 1],
            2,
            1,
            False,
        )
        self.common(
            fn,
            [
                torch.randn_like(result),
                x,
                indices,
            ],
        )
        self.assertEqual(torch._inductor.metrics.generated_kernel_count, 0)

    def test_avg_pool2d_backward(self):
        def fn(a, b):
            return aten.avg_pool2d_backward(
                a,
                b,
                [2, 2],
                [2, 2],
                [0, 0],
                True,
                False,
                None,
            )

        self.common(
            fn,
            [
                torch.randn([2, 4, 7, 7]),
                torch.randn([2, 4, 14, 14]),
            ],
        )

    def test_avg_pool2d_backward2(self):
        def fn(a, b):
            return aten.avg_pool2d_backward(
                a,
                b,
                [3, 3],
                [1, 1],
                [1, 1],
                True,
                False,
                None,
            )

        self.common(
            fn,
            [
                torch.randn([1, 1, 20, 15]),
                torch.randn([1, 1, 20, 15]),
            ],
        )

    def test_avg_pool2d_backward3(self):
        def fn(a, b):
            return aten.avg_pool2d_backward(
                a,
                b,
                [1, 1],
                [2, 2],
                [0, 0],
                False,
                False,
                None,
            )

        torch._inductor.metrics.generated_kernel_count = 0
        self.common(
            fn,
            [
                torch.randn([1, 2016, 11, 11]),
                torch.randn([1, 2016, 21, 21]),
            ],
        )
        self.assertEqual(torch._inductor.metrics.generated_kernel_count, 1)

    def test_avg_pool2d_backward4(self):
        def fn(a, b):
            return aten.avg_pool2d_backward(
                a,
                b,
                [13, 13],
                [1, 1],
                [0, 0],
                True,
                False,
                None,
            )

        torch._inductor.metrics.generated_kernel_count = 0
        self.common(
            fn,
            [
                torch.randn([1, 16, 12, 12]),
                torch.randn([1, 16, 24, 24]),
            ],
            check_lowp=False,
        )
        self.assertEqual(torch._inductor.metrics.generated_kernel_count, 0)

    @config.patch(search_autotune_cache=False)
    def test_mm_views(self):
        def fn(a, b):
            return torch.mm(a.view(32, 32), b.view(32, 32))

        self.common(
            fn,
            (
                torch.randn([32, 32]).transpose(0, 1),
                torch.randn([1, 32, 32]).transpose(0, 1),
            ),
            check_lowp=False,
        )
        expected_kernel = 0
        # codegen mm kernel from template
        self.assertEqual(
            torch._inductor.metrics.generated_kernel_count, expected_kernel
        )

    @config.patch({"triton.cudagraphs": False})
    def test_lowmem_dropout1(self):
        n = 100000
        weight = torch.ones(
            n, device=self.device, dtype=torch.float32, requires_grad=True
        )
        ones = torch.ones(n, device=self.device, dtype=torch.float32)

        @torch._dynamo.optimize_assert("inductor")
        def run(x, train=True):
            return F.dropout(x * weight, 0.33, train)

        def check(r, g):
            rmean = r.mean().item()
            gmean = g.mean().item()
            rcount = len(r.nonzero())
            gcount = len(g.nonzero())

            # dropped elements should match
            self.assertTrue(same(r.nonzero(), g.nonzero()))
            self.assertEqual(rcount, gcount)

            # dropped should be close to 0.33
            self.assertGreater(rcount, 0.64 * n)
            self.assertGreater(0.68 * n, rcount)

            self.assertAlmostEqual(rmean, gmean)
            self.assertAlmostEqual(rmean, 1.0, places=2)

        r1 = run(ones, train=False)
        r1.sum().backward()
        g1 = weight.grad.clone()
        # eval mode should be all ones
        self.assertTrue(same(r1, torch.ones_like(r1)))
        self.assertTrue(same(g1, torch.ones_like(g1)))

        torch.manual_seed(1234)
        weight.grad.zero_()
        r2 = run(ones)
        r2.sum().backward()
        g2 = weight.grad.clone()
        check(r2, g2)

        torch.manual_seed(1234)
        weight.grad.zero_()
        r3 = run(ones)
        r3.sum().backward()
        g3 = weight.grad.clone()
        check(r3, g3)

        # second run is same result as first
        self.assertTrue(same(r2, r3))
        self.assertTrue(same(g2, g3))

    @config.patch(search_autotune_cache=False)
    def test_lowmem_dropout2(self):
        m = torch.nn.Sequential(
            torch.nn.Linear(32, 32, bias=False),
            torch.nn.Dropout(),
            torch.nn.Linear(32, 32, bias=False),
            torch.nn.Dropout(),
        ).to(self.device)

        @torch._dynamo.optimize_assert("inductor")
        def run(x):
            return m(x)

        torch._inductor.metrics.generated_kernel_count = 0
        result = run(torch.randn([8, 32], device=self.device))
        result.sum().backward()

        expected_kernel = 4
        self.assertEqual(
            torch._inductor.metrics.generated_kernel_count, expected_kernel
        )

    def test_roll(self):
        def fn(a):
            return (
                aten.roll(a, [-3, 10], [1, 2]),
                aten.roll(a, [5]),
            )

        self.common(
            fn,
            [
                torch.randn([2, 56, 56, 16]),
            ],
        )

    def test_argmax_min_int32(self):
        # https://github.com/pytorch/pytorch/issues/94055
        def fn(a, b):
            c = a.argmax(3)
            return torch.min(b, c)

        a = torch.rand(3, 4, 2, 1).int()
        b = torch.rand(2, 2, 1, 4, 1).int()
        self.common(fn, (a, b))

    def test_argmax_argmin1(self):
        def fn(x):
            return (aten.argmax(x), aten.argmin(x))

        self.common(
            fn,
            [
                torch.randn([8, 256, 256]),
            ],
        )

    def test_argmax_argmin2(self):
        def fn(x):
            return (
                aten.argmax(x, 0),
                aten.argmin(x, 0),
                aten.argmax(x, 1),
                aten.argmin(x, 1),
            )

        self.common(
            fn,
            [
                torch.randn([144, 144]),
            ],
            # Mismatched elements: 1 / 144 (0.7%)
            # Greatest absolute difference: 26 at index (71,)
            # Greatest relative difference: 0.4126984179019928 at index (71,)
            atol=1e-5,
            rtol=0.5,
        )

    def test_conv_backward(self):
        def fn(rank4_inps, rank3_inps, rank5_inps):
            out1 = aten.convolution_backward(
                *rank4_inps,
                [C],
                [1, 1],
                [0, 0],
                [1, 1],
                False,
                [0, 0],
                1,
                [True, True, True],
            )
            out2 = aten.convolution_backward(
                *rank4_inps,
                [C],
                [1, 1],
                [0, 0],
                [1, 1],
                False,
                [0, 0],
                1,
                [True, False, False],
            )
            out3 = aten.convolution_backward(
                *rank3_inps,
                [C],
                [1],
                [0],
                [1],
                False,
                [0],
                1,
                [True, True, True],
            )
            out4 = aten.convolution_backward(
                *rank5_inps,
                [C],
                [1, 1, 1],
                [0, 0, 0],
                [1, 1, 1],
                False,
                [0, 0, 0],
                1,
                [True, True, True],
            )
            return (out1, out2, out3, out4)

        B = 3
        C = 4
        H = 5
        grad_out = torch.randn(B, C, H - 2, H - 2, H - 2)
        inp = torch.randn(B, C, H, H, H)
        weight = torch.randn(C, C, 3, 3, 3)

        def shrink_rank(x, rank):
            res = x
            while res.dim() > rank:
                res = torch.select(res, -1, 0)
            return res.contiguous()

        rank4_inps = [shrink_rank(x, 4) for x in [grad_out, inp, weight]]
        rank3_inps = [shrink_rank(x, 4) for x in [grad_out, inp, weight]]
        rank5_inps = [shrink_rank(x, 5) for x in [grad_out, inp, weight]]

        with torch.backends.cudnn.flags(enabled=True, allow_tf32=False):
            self.common(
                fn,
                [rank4_inps, rank3_inps, rank5_inps],
            )

    @unittest.skip(
        """
        FIXME: In the case of having equally max/min elements, our implementation returns
        the last index instead of the first one
        """
    )
    def test_argmax_argmin3(self):
        def fn(x):
            return (
                aten.argmax(x, 0),
                aten.argmin(x, 0),
                aten.argmax(x, -1),
                aten.argmin(x, -1),
            )

        self.common(
            fn,
            [torch.randint(0, 5, [10, 10])],
        )

    def test_vdd_clamp(self):
        def fn(x):
            return torch.clamp_min(x, 3)

        self.common(
            fn,
            [
                torch.randn([16], requires_grad=True) * 10,
            ],
        )

    def test_tmp_not_defined_issue1(self):
        def forward(
            primals_3,
            primals_4,
            add_tensor,
            convert_element_type_default,
            div_default,
            reciprocal_default,
        ):
            var_default = torch.ops.aten.var(
                convert_element_type_default, [2], correction=0
            )
            sub_tensor = torch.ops.aten.sub.Tensor(add_tensor, div_default)
            mul_tensor_1 = torch.ops.aten.mul.Tensor(sub_tensor, reciprocal_default)
            mul_tensor_2 = torch.ops.aten.mul.Tensor(mul_tensor_1, primals_3)
            add_tensor_2 = torch.ops.aten.add.Tensor(mul_tensor_2, primals_4)
            convert_element_type_default_1 = add_tensor_2.to(dtype=torch.float32)
            convert_element_type_default_2 = convert_element_type_default_1.to(
                dtype=torch.float32
            )
            var_default_1 = torch.ops.aten.var(
                convert_element_type_default_2, [2], correction=0
            )
            broadcast_in_dim_default_2 = var_default_1.reshape(1, 512, 1)
            sum_default_1 = convert_element_type_default_2.sum(2)
            add_tensor_3 = torch.ops.aten.add.Tensor(broadcast_in_dim_default_2, 1e-05)
            return (var_default, sum_default_1, add_tensor_3)

        inps = [
            (torch.Size([1024]), torch.float32),
            (torch.Size([1024]), torch.float32),
            (torch.Size([1, 512, 1024]), torch.float32),
            (torch.Size([1, 512, 1024]), torch.float32),
            (torch.Size([1, 512, 1]), torch.float32),
            (torch.Size([1, 512, 1]), torch.float32),
        ]
        inps = [torch.randn(shape, dtype=dtype) for (shape, dtype) in inps]
        self.common(forward, inps, atol=1e-05, rtol=2e-05)

    @unittest.skipIf(
        TEST_WITH_ASAN
        or os.environ.get("BUILD_ENVIRONMENT", "").startswith("parallelnative"),
        "TODO: debug this with asan",
    )
    def test_tmp_not_defined_issue2(self):
        def forward(arg38_1, arg81_1, getitem_17, new_zeros_default_4):
            div_tensor_7 = torch.ops.aten.div.Tensor(getitem_17, arg81_1)
            mul_tensor_24 = torch.ops.aten.mul.Tensor(div_tensor_7, arg38_1)
            sum_default_7 = torch.ops.aten.sum.default(mul_tensor_24)
            return (new_zeros_default_4, sum_default_7)

        # TODO: Remove once https://github.com/pytorch/pytorch/issues/94017 is resolved
        dtype = torch.float64 if self.device == "cpu" else torch.float32
        args = [
            ((1, 88, 40, 40), (140800, 1600, 40, 1), dtype),
            ((), (), dtype),
            ((1, 88, 40, 40), (140800, 1600, 40, 1), dtype),
            ((3,), (1,), dtype),
        ]
        args = [
            rand_strided(shape, stride, dtype).requires_grad_(True).add(1)
            for shape, stride, dtype in args
        ]
        self.common(forward, args)

    def test_misaligned_address_issue1(self):
        def forward(sub_tensor_1, unsqueeze_default):
            gather_default = torch.ops.aten.gather.default(
                sub_tensor_1, 1, unsqueeze_default
            )
            return gather_default

        args = [
            ((1, 1000), (1000, 1), torch.float32),
            ((1, 1), (1, 1), torch.int64),
        ]
        args = [rand_strided(shape, stride, dtype) for shape, stride, dtype in args]
        self.common(forward, args)

    def test_invalid_operand_issue1(self):
        def forward(arg0_1, arg1_1, arg3_1, squeeze, view_1, slice_1):
            slice_scatter = torch.ops.aten.slice_scatter.default(
                slice_1, arg3_1, 1, 1, 9223372036854775807
            )
            slice_scatter_1 = torch.ops.aten.slice_scatter.default(
                arg1_1, slice_scatter, 0, 0, 9223372036854775807
            )
            slice_2 = torch.ops.aten.slice.Tensor(
                slice_scatter_1, 0, 0, 9223372036854775807
            )
            select_scatter = torch.ops.aten.select_scatter.default(
                slice_2, squeeze, 1, 0
            )
            slice_scatter_2 = torch.ops.aten.slice_scatter.default(
                slice_scatter_1, select_scatter, 0, 0, 9223372036854775807
            )
            view = torch.ops.aten.view.default(slice_scatter_2, [-1, 128])
            embedding = torch.ops.aten.embedding.default(arg0_1, view, 1)
            return [embedding, view_1]

        args = [
            ((50005, 768), (768, 1), torch.float32),
            ((8, 128), (128, 1), torch.int64),
            ((8, 127), (127, 1), torch.int64),
            ((8,), (1,), torch.int64),
            ((1024,), (1,), torch.int64),
            ((8, 128), (128, 1), torch.int64),
        ]
        args = [rand_strided(shape, stride, dtype) for shape, stride, dtype in args]
        self.common(forward, args)

    def test_sizehint_issue1(self):
        def forward(x):
            return torch.nn.functional.unfold(
                x, kernel_size=[4, 4], dilation=1, padding=0, stride=[4, 4]
            )

        args = [((2, 24, 56, 56), (75264, 3136, 56, 1), torch.float32, False)]
        args = [
            rand_strided(sh, st, dt).requires_grad_(rg) for (sh, st, dt, rg) in args
        ]
        self.common(forward, args)

    def test_zero_dim_reductions(self):
        for kd in [True, False]:
            inps0 = (torch.zeros(2, 0, device=self.device, dtype=torch.float16), 1, kd)
            failed_ops = [aten.argmin, aten.argmax, aten.max, aten.min]
            for fo in failed_ops:
                with self.assertRaisesRegex(
                    IndexError, "Expected reduction dim 1 to have non-zero size"
                ):
                    mod = make_fx(fo)(*inps0)
                    _ = compile_fx_inner(mod, inps0)

            pass_ops = [
                lambda *x: fn(*x) for fn in [aten.sum, aten.prod, aten.any, aten.all]
            ]
            for po in pass_ops:
                compiled = torch._dynamo.optimize("inductor")(po)
                expected = po(*inps0)
                actual = compiled(*inps0)

            self.assertTrue(torch.allclose(actual, expected, atol=1e-3, rtol=1e-3))

    def test_lerp(self):
        # non-contiguous inputs for lerp
        def fn0(i0, i1):
            x1 = i0.transpose(-2, -3)
            return torch.lerp(i1, x1, 70000)

        # contiguous inputs for lerp
        def fn1(i0, i1):
            return torch.lerp(i1, i0, 70000)

        def compare(fn, inputs):
            compiled = torch._dynamo.optimize("inductor")(fn)
            expected = fn(*inputs)
            actual = compiled(*inputs)
            self.assertEqual(expected, actual)
            self.assertEqual(expected.stride(), actual.stride())

        compare(fn0, [torch.rand(10, 3, 10), torch.rand(3, 10, 10)])
        compare(fn1, [torch.rand(3, 10, 10), torch.rand(3, 10, 10)])

    def test_unspec_inputs(self):
        if self.device == "cpu":
            raise unittest.SkipTest("segfault with CPU backend")

        def fn(x, y):
            return x + y, x * y, x / y

        opt = torch._dynamo.optimize("inductor")(fn)
        dtypes = [
            torch.float16,
            torch.bfloat16,
            torch.float32,
            torch.float64,
            torch.int32,
            torch.int64,
        ]

        for d in dtypes:
            inputs = (
                rand_strided((2, 3), (3, 1), dtype=torch.float32, device="cuda"),
                rand_strided((), (), dtype=d, device="cpu"),
            )
            self.assertTrue(same(opt(*inputs), fn(*inputs)))
            inputs = (inputs[1], inputs[0])
            self.assertTrue(same(opt(*inputs), fn(*inputs)))

    def test_list_clearing(self):
        if self.device == "cpu":
            contexts = [contextlib.nullcontext]
        else:
            contexts = [
                contextlib.nullcontext,
                lambda: config.patch({"triton.cudagraphs": True}),
            ]

        for context in contexts:
            with context():
                inps = [
                    torch.rand([5, 5]).to(self.device),
                    torch.rand([5, 5]).to(self.device),
                ]
                inp_refs = [weakref.ref(inp) for inp in inps]

                def fn(x, y):
                    a = x + y
                    return (a @ a,)

                fn_fx = make_fx(fn)(inps[0], inps[1])
                fn_compiled = compile_fx_inner(fn_fx, inps)

                test_self = self
                matmul_seen = False

                class TestRefMode(TorchDispatchMode):
                    def __torch_dispatch__(self, func, types, args=(), kwargs=None):
                        kwargs = kwargs if kwargs else {}

                        nonlocal inps
                        nonlocal inp_refs
                        nonlocal test_self
                        nonlocal matmul_seen

                        # by matmul, inputs should be deallocated
                        if func is aten.mm.out:
                            matmul_seen = True
                            test_self.assertEqual(len(inps), 0)
                            test_self.assertIsNone(inp_refs[0]())
                            test_self.assertIsNone(inp_refs[1]())

                        return func(*args, **kwargs)

                with TestRefMode():
                    fn_compiled(inps)

                # for some reason, TorchDispatch doesnt capture the
                # cuda mm call (even without cudagraphs)
                if self.device == "cpu":
                    self.assertTrue(matmul_seen)
                else:
                    self.assertEqual(len(inps), 0)

    def test_dtype_mismatch_issue(self):
        def fn(x):
            attn = torch.nn.functional.pad(x, [0, 1])
            return attn.softmax(dim=-1)

        x = torch.rand(128, 32, 63)
        res_ref = fn(x)
        res = torch._dynamo.optimize("inductor")(fn)(x)
        self.assertEqual(res, res_ref)

    def test_kwargs(self):
        if self.device == "cuda":
            raise unittest.SkipTest("histogramdd only supports cpu")

        def fn(x, y):
            return torch.histogramdd(
                x,
                bins=[3, 3],
                weight=y,
            )

        self.common(
            fn,
            [torch.randn((4, 2)), torch.randn((4))],
        )

    @torch._dynamo.config.patch(dynamic_shapes=True)
    def test_int_input_dynamic_shapes(self):
        @torch.compile(dynamic=True)
        def fn(x, i):
            y = x * i
            return y

        # Constant must not get matched as constant
        self.common(fn, [torch.randn(3, 1, 1, 1, 1), 9132])

    @unittest.skipIf(HAS_CUDA, "test in_out_ptr for CppKernel")
    def test_in_out_buffer(self):
        def fn(x, y):
            z = torch.matmul(x, y.transpose(-1, -2)) / 8.0
            return z

        inps = [torch.randn(1, 2, 8, 4), torch.randn(1, 2, 8, 4)]
        fn_opt = torch._dynamo.optimize("inductor")(fn)
        code = run_and_get_cpp_code(fn_opt, inps)
        self.assertTrue("in_out_ptr" in code)
        self.assertEqual(fn_opt(*inps), fn(*inps))

    @config.patch(profiler_mark_wrapper_call=True)
    def test_profiler_mark_wrapper_call(self):
        from torch.profiler import profile

        @torch._dynamo.optimize("inductor", nopython=True)
        def fn(a, b):
            return a + b

        a = torch.rand((100,))
        b = torch.rand((100,))
        with profile() as prof:
            fn(a, b)
        assert "inductor_wrapper_call" in (
            e.name for e in prof.profiler.function_events
        )

    @config.patch(cpp_wrapper=True, search_autotune_cache=False)
    def test_cpp_wrapper(self):
        if self.device == "cuda":
            raise unittest.SkipTest("cpp_wrapper only supports cpu")

        device = "cpu"
        for name in [
            "test_as_strided",  # buffer reuse
            "test_bitwise",  # int32
            "test_bmm1",
            "test_bmm2",
            "test_cat",  # alias
            "test_linear1",
            "test_linear2",
            "test_lowmem_dropout1",  # None as output
            "test_mm_views",
            "test_profiler_mark_wrapper_call",  # TODO: fallback to default wrapper for now
            "test_reduction1",  # Reduction
            "test_relu",  # multiple inputs
            "test_silu",  # single input, single output
            "test_sum_dtype",  # float64
            "test_sum_int",  # bool, int64, int8, uint8
            "test_transpose",  # multiple outputs, buffer clear
        ]:
            test_name = f"{name}_{device}"
            assert hasattr(self, test_name), "undefined function"
            func = getattr(self, test_name)
            assert callable(func), "not a callable"
            func()

    @unittest.skipIf(IS_X86 and not HAS_AVX2, "Requires AVX2")
    def test_pixel_shuffle_channels_last(self):
        def fn(x):
            x = torch.nn.functional.pixel_shuffle(x, 2)
            x = torch.nn.functional.relu(x)
            return x

        self.common(
            fn,
            (torch.randn(1, 16, 64, 72).to(memory_format=torch.channels_last),),
        )

    def test_where_broadcast(self):
        # https://github.com/pytorch/pytorch/issues/93374
        def fn(x, p1, p0):
            o = torch.where(x, p1, p0)
            return o

        # https://github.com/pytorch/pytorch/issues/94725
        class Repro(torch.nn.Module):
            def __init__(self):
                super().__init__()
                self.register_buffer(
                    "_tensor_constant0", torch.randn([], dtype=torch.float32)
                )

            def forward(self, arg0_1, arg1_1):
                convert_element_type = torch.ops.prims.convert_element_type.default(
                    arg1_1, torch.bool
                )
                bitwise_not = torch.ops.aten.bitwise_not.default(convert_element_type)
                _tensor_constant0 = self._tensor_constant0
                lift_fresh_copy = torch.ops.aten.lift_fresh_copy.default(
                    _tensor_constant0
                )
                where = torch.ops.aten.where.self(bitwise_not, lift_fresh_copy, arg0_1)
                return (where, bitwise_not)

        self.common(
            fn,
            (torch.tensor([[True]]), torch.rand(13, 7, 3), torch.rand(1, 1)),
        )

        if not torch._dynamo.config.dynamic_shapes:
            args = [
                torch.randn(1, 4, 64, 64),
                torch.zeros(1, 1, 64, 64, dtype=torch.uint8),
            ]
            args[1][:, :, :32, :32] = 1
            eager_args = [x.clone() for x in args]
            eager_mod = Repro()
            mod = make_fx(eager_mod, tracing_mode="real")(*args)
            compiled = compile_fx_inner(mod, args)
            inductor_out = compiled(args)
            eager_out = eager_mod(*eager_args)
            self.assertEqual(inductor_out, eager_out)

    def test_where_with_logical_op(self):
        def fn_and(x, y):
            return torch.where(torch.logical_and(x, y), 1.0, 0.0)

        def fn_or(x, y):
            return torch.where(torch.logical_or(x, y), 1.0, 0.0)

        self.common(
            fn_and,
            (torch.randn(32), torch.randn(32)),
        )
        self.common(
            fn_or,
            (torch.randn(32), torch.randn(32)),
        )


def copy_tests(my_cls, other_cls, suffix, test_skips=None):  # noqa: B902
    for name, value in my_cls.__dict__.items():
        if name.startswith("test_"):
            # You cannot copy functions in Python, so we use lambdas here to
            # create objects with different ids. Otherwise, unittest.skip
            # would modify all methods sharing the same object id. Also, by
            # using a default argument in a lambda, we create a copy instead of
            # a reference. Otherwise, we would lose access to the value.
            skips = test_skips and test_skips.get(name)
            if skips and suffix in skips:
                setattr(
                    other_cls,
                    f"{name}_{suffix}",
                    unittest.skip("Skipped!")(lambda self, value=value: value(self)),
                )
            else:
                setattr(
                    other_cls, f"{name}_{suffix}", lambda self, value=value: value(self)
                )


if HAS_CPU:

    class SweepInputsCpuTest(SweepInputs2, TestCase):
        gen = InputGen(10, "cpu")

    SweepInputsCpuTest.populate()

    class CpuTests(TestCase):
        common = check_model
        device = "cpu"

    copy_tests(CommonTemplate, CpuTests, "cpu")

    class CPUReproTests(TestCase):
        def test_conv_stride_constraints(self):
            for fmt in [torch.channels_last, torch.contiguous_format]:
                # TorchDispatch doesn't work in our cuda invocation for some reason
                m = torch.nn.Conv2d(5, 6, [3, 3])

                def fn(inp, weight):
                    return (
                        F.conv2d(
                            inp, weight, None, m.stride, m.padding, m.dilation, m.groups
                        ),
                    )

                inp = torch.randn([2, 5, 16, 16])
                inps = [inp, m.weight.to(memory_format=fmt)]
                fn_fx = make_fx(fn)(*inps)
                fn_compiled = compile_fx_inner(fn_fx, inps)
                test_self = self
                conv_seen = False

                class RecordFunctions(TorchDispatchMode):
                    def __torch_dispatch__(self, func, types, args=(), kwargs=None):
                        kwargs = kwargs if kwargs else {}
                        if func == torch.ops.aten.convolution.default:
                            test_self.assertTrue(
                                args[0].is_contiguous(memory_format=fmt)
                            )
                            test_self.assertTrue(
                                args[1].is_contiguous(memory_format=fmt)
                            )
                            nonlocal conv_seen
                            conv_seen = True

                        return func(*args, **kwargs)

                with RecordFunctions():
                    out = fn_compiled(inps)

                self.assertTrue(conv_seen)

        def test_inplace_squeeze_needed(self):
            mod = torch.nn.Sequential(
                torch.nn.Linear(10, 10),
                torch.nn.LayerNorm(10),
                torch.nn.ReLU(),
            ).eval()

            @torch._dynamo.optimize("inductor")
            def fn(x):
                return mod(x)

            v = torch.randn(10)
            result = fn(v)
            # TODO: OMP parallel reduction order is not deterministic.
            # Hence, the accurarcy might vary up and down. For short term,
            # we increase the tolerance and will fix it later by using
            # aten parallel.
            assert same(result, mod(v), tol=5e-1)

        @unittest.skipIf(
            not codecache.valid_vec_isa_list(), "Does not support vectorization"
        )
        @patch("torch.cuda.is_available", lambda: False)
        def test_sigmoid_with_reduction(self):
            def fn(x):
                x = torch.ops.aten.sigmoid.default(x)
                return torch.ops.aten.mean.dim(x, [-1, -2], True)

            x = torch.randn((1, 8, 8, 8))
            with config.patch({"cpp.simdlen": None}):
                torch._dynamo.reset()
                metrics.reset()
                opt_fn = torch._dynamo.optimize("inductor")(fn)
                opt_fn(x)

                real_out = fn(x)
                compiled_out = opt_fn(x)
                assert same(real_out, compiled_out, equal_nan=True)

        def test_inplace_add_alpha(self):
            def fn(x, y):
                aten.add_.Tensor(x, y, alpha=0.55)
                return (x,)

            x1 = torch.zeros(10)
            x2 = torch.zeros(10)
            x3 = torch.zeros(10)
            y = torch.randn(10)
            fn_fx = make_fx(fn)(x1, y)
            fn_compiled = compile_fx_inner(fn_fx, [x1, y])
            fn(x2, y)
            fn_compiled([x3, y])
            assert same(x2, x3)

        def test_no_op_squeeze(self):
            @torch._dynamo.optimize("inductor")
            def forward(arg0_1):
                return torch.ops.aten.squeeze.dim(arg0_1, 1)

            x = torch.randn((10, 20))
            assert same(x, forward(x))

        def test_parallel_num_threads(self):
            @torch._dynamo.optimize("inductor")
            def fn(x1, x2):
                return x1 + x2

            @contextlib.contextmanager
            def set_num_threads(num_threads):
                orig_num_threads = torch.get_num_threads()
                torch.set_num_threads(num_threads)
                yield
                torch.set_num_threads(orig_num_threads)

            x1 = torch.randn((10, 20))
            x2 = torch.randn((10, 20))
            with set_num_threads(1):
                assert same(x1 + x2, fn(x1, x2))
            with set_num_threads(4):
                assert same(x1 + x2, fn(x1, x2))

        @patch("torch.cuda.is_available", lambda: False)
        def test_timed_cpu_only(self):
            timed(lambda: torch.randn(10), ())

        def test_complex_memory_overlap(self):
            dense = torch.zeros(64, 32)
            self.assertFalse(complex_memory_overlap(dense))
            self.assertFalse(complex_memory_overlap(dense.t()))

            strided = dense.split(4, dim=1)
            self.assertFalse(complex_memory_overlap(strided[0]))
            self.assertFalse(complex_memory_overlap(strided[0].t()))

            unsqueezed = dense.unsqueeze(1)
            self.assertFalse(complex_memory_overlap(unsqueezed))
            self.assertFalse(complex_memory_overlap(unsqueezed.permute(1, 2, 0)))

            expanded = unsqueezed.expand(-1, 2, -1)
            self.assertTrue(complex_memory_overlap(expanded))
            self.assertTrue(complex_memory_overlap(expanded.permute(1, 2, 0)))

            gathered = dense.index_select(0, torch.IntTensor([1, 0, 1]))
            self.assertFalse(complex_memory_overlap(gathered))
            self.assertFalse(complex_memory_overlap(gathered.t()))

        @unittest.skipIf(
            not codecache.valid_vec_isa_list(), "Does not support vectorization"
        )
        @torch._dynamo.config.patch(dynamic_shapes=True)
        def test_vec_dynamic_shapes(self):
            def fn(x):
                return torch.softmax(x, -1)

            value = torch.randn((2, 10))
            with config.patch({"cpp.simdlen": None}):
                torch._dynamo.reset()
                metrics.reset()
                opt_fn = torch._dynamo.optimize("inductor")(fn)
                opt_fn(value)

                real_out = fn(value)
                compiled_out = opt_fn(value)
                assert same(real_out, compiled_out, equal_nan=True)

        @unittest.skipIf(
            not codecache.valid_vec_isa_list(), "Does not support vectorization"
        )
        @patch("torch.cuda.is_available", lambda: False)
        def test_auto_simd(self):
            vec_avx512 = codecache.supported_vec_isa_list[0]
            vec_avx2 = codecache.supported_vec_isa_list[1]
            self.assertTrue(vec_avx512.bit_width() == 512)
            self.assertTrue(vec_avx2.bit_width() == 256)
            self.assertTrue(vec_avx512.nelements() == 16)
            self.assertTrue(vec_avx2.nelements() == 8)
            self.assertTrue(vec_avx512.nelements(torch.bfloat16) == 32)
            self.assertTrue(vec_avx2.nelements(torch.bfloat16) == 16)

            with config.patch({"cpp.simdlen": None}):
                isa = codecache.pick_vec_isa()
                if vec_avx512 in codecache.valid_vec_isa_list():
                    self.assertTrue(isa == vec_avx512)
                else:
                    self.assertTrue(isa == vec_avx2)

            with config.patch({"cpp.simdlen": 0}):
                isa = codecache.pick_vec_isa()
                self.assertFalse(isa)

            with config.patch({"cpp.simdlen": 1}):
                isa = codecache.pick_vec_isa()
                self.assertFalse(isa)

            with config.patch({"cpp.simdlen": 257}):
                isa = codecache.pick_vec_isa()
                self.assertFalse(isa)

            with config.patch({"cpp.simdlen": 513}):
                isa_list = codecache.valid_vec_isa_list()
                if vec_avx512 in isa_list:
                    self.assertFalse(isa)

            with config.patch({"cpp.simdlen": 512}):
                isa_list = codecache.valid_vec_isa_list()
                if vec_avx512 in isa_list:
                    isa = codecache.pick_vec_isa()
                    self.assertTrue(isa == vec_avx512)

            with config.patch({"cpp.simdlen": 256}):
                isa_list = codecache.valid_vec_isa_list()
                if vec_avx2 in isa_list:
                    isa = codecache.pick_vec_isa()
                    self.assertTrue(isa == vec_avx2)

        @unittest.skipIf(
            not codecache.valid_vec_isa_list(), "Does not support vectorization"
        )
        @patch("torch.cuda.is_available", lambda: False)
        def test_masked_fill_softmax(self):
            def fn(value, mask):
                mask = mask.to(torch.bool)
                x = torch.masked_fill(value, mask, -33.0)
                return torch.softmax(x, -1)

            value = torch.randn((2, 17))
            mask = torch.randint(0, 1, size=(2, 17), dtype=torch.uint8)
            with config.patch({"cpp.simdlen": None}):
                torch._dynamo.reset()
                metrics.reset()
                opt_fn = torch._dynamo.optimize("inductor")(fn)
                opt_fn(value, mask)

                real_out = fn(value, mask)
                compiled_out = opt_fn(value, mask)
                assert same(real_out, compiled_out, equal_nan=True)
                assert metrics.generated_cpp_vec_kernel_count >= 1

        def test_load_same_bool_tensor_twice(self):
            @torch._dynamo.optimize("inductor")
            def fn(a, b):
                x = torch.masked_fill(a, b, -33.0)
                y = torch.masked_fill(a, b, -33.0)
                return x, y

            value = torch.randn((2, 17))
            mask = torch.randint(0, 1, size=(2, 17), dtype=torch.uint8).to(torch.bool)
            fn(value, mask)

        def test_cpu_vec_cosim(self):
            cpp_vec_op_list = []
            cpp_op_list = []

            for k, v in CppVecOverrides.__dict__.items():
                if isinstance(v, staticmethod):
                    cpp_vec_op_list.append(k)
            for k, v in CppOverrides.__dict__.items():
                if isinstance(v, staticmethod):
                    cpp_op_list.append(k)

            diff = [
                "index_expr",
                "signbit",
                "isinf",
                "mod",
                "masked",
                "randn",
                "isnan",
                "rand",
            ]
            union = {*cpp_vec_op_list, *diff}
            self.assertTrue(set(cpp_op_list).issubset(union))

        @unittest.skipIf(
            not codecache.valid_vec_isa_list(), "Does not support vectorization"
        )
        @patch("torch.cuda.is_available", lambda: False)
        def test_new_vec_op_cpu_only(self):
            def fn(x):
                return (torch.log1p(torch.expm1(torch.erf(x))),)

            x = torch.randn((2, 9))
            x[0, 0] = torch.nan
            x[1, -1] = torch.nan

            with config.patch({"cpp.simdlen": None}):
                torch._dynamo.reset()
                metrics.reset()
                traced = make_fx(fn)(x)
                compiled = compile_fx_inner(traced, [x])
                assert same(fn(x)[0], compiled([x])[0], equal_nan=True)
                assert metrics.generated_cpp_vec_kernel_count == 1

        @unittest.skipIf(
            not codecache.valid_vec_isa_list(), "Does not support vectorization"
        )
        @patch("torch.cuda.is_available", lambda: False)
        def test_vec_cpu_only_for_all_available_isa(self):
            def fn(x):
                return (torch.sin(torch.cos(torch.erf(x))),)

            x = torch.randn((2, 9))
            x[0, 0] = torch.nan
            x[1, -1] = torch.nan

            bit_widths = [isa._bit_width for isa in codecache.valid_vec_isa_list()] + [
                None
            ]
            for item in bit_widths:
                with config.patch({"cpp.simdlen": item}):
                    torch._dynamo.reset()
                    metrics.reset()
                    traced = make_fx(fn)(x)
                    compiled = compile_fx_inner(traced, [x])
                    assert same(fn(x)[0], compiled([x])[0], equal_nan=True)
                    assert metrics.generated_cpp_vec_kernel_count == 1

        @unittest.skipIf(
            not codecache.valid_vec_isa_list(), "Does not support vectorization"
        )
        @patch("torch.cuda.is_available", lambda: False)
        def test__adaptive_avg_pool2d(self):
            def wrap_fn(oh, ow):
                def fn(x):
                    return torch._adaptive_avg_pool2d(x, (oh, ow))

                return fn

            bit_widths = [isa._bit_width for isa in codecache.valid_vec_isa_list()]
            ih = [16, 65]
            iw = ih
            oh = ih
            ow = ih
            for _ih, _iw, _oh, _ow, _simd_len in itertools.product(
                ih, iw, oh, ow, bit_widths
            ):
                x = torch.randn(2, 3, _ih, _iw).to(memory_format=torch.channels_last)
                _fn = wrap_fn(_oh, _ow)
                with config.patch({"cpp.simdlen": _simd_len}):
                    torch._dynamo.reset()
                    metrics.reset()
                    compiled = torch.compile(_fn)
                    compiled(x)
                    assert same(_fn(x), compiled(x), equal_nan=True)
                    assert metrics.generated_cpp_vec_kernel_count == 1

        @unittest.skipIf(
            not codecache.valid_vec_isa_list(), "Does not support vectorization"
        )
        @patch("torch.cuda.is_available", lambda: False)
        def test_vec_logical_and_or(self):
            def wrap_fn(op: Callable):
                def fn(x: torch.Tensor, y: torch.Tensor):
                    return torch.where(op(x, y), 1.0, 0.0)

                return fn

            x = torch.randn(64)
            y = torch.randn(64)
            logical_fns = [torch.logical_and, torch.logical_or]
            for logical_fn in logical_fns:
                _fn = wrap_fn(logical_fn)
                torch._dynamo.reset()
                metrics.reset()
                compiled = torch.compile(_fn)

                compiled(x, y)
                assert same(_fn(x, y), compiled(x, y), equal_nan=True)
                assert metrics.generated_cpp_vec_kernel_count == 1

        @unittest.skipIf(
            not codecache.valid_vec_isa_list(), "Does not support vectorization"
        )
        @patch("torch.cuda.is_available", lambda: False)
        def test_vec_compare_op_cpu_only(self):
            def fn(x):
                y1 = torch.eq(x, 1.0)
                x = torch.where(y1, x, -x)
                y2 = torch.ne(x, 0.0)
                x = torch.where(y2, x, -x)
                y3 = torch.lt(x, 5.0)
                x = torch.where(y3, x, x - 1.0)
                y4 = torch.gt(x, -2.0)
                x = torch.where(y4, x, x + 1.0)
                y5 = torch.le(x, 8.0)
                x = torch.where(y5, x, x - 1.0)
                y6 = torch.ge(x, -3.0)
                x = torch.where(y6, x, x + 1.0)
                y7 = x == 1.0
                x = torch.where(y7, x, -x)
                y8 = x != 0.0
                x = torch.where(y8, x, -x)
                y9 = x < 5.0
                x = torch.where(y9, x, x - 1.0)
                y10 = x > -2.0
                x = torch.where(y10, x, x + 1.0)
                y11 = x <= 8.0
                x = torch.where(y11, x, x - 1.0)
                y12 = x >= -3.0
                x = torch.where(y12, x, x + 1.0)
                return (x,)

            x = torch.randn((2, 9))

            with config.patch({"cpp.simdlen": None}):
                torch._dynamo.reset()
                metrics.reset()
                traced = make_fx(fn)(x)
                compiled = compile_fx_inner(traced, [x])
                assert same(fn(x)[0], compiled([x])[0], equal_nan=True)
                assert metrics.generated_cpp_vec_kernel_count == 1
                assert (
                    metrics.generated_kernel_count
                    - metrics.generated_cpp_vec_kernel_count
                ) == 0

        @unittest.skipIf(
            not codecache.valid_vec_isa_list(), "Does not support vectorization"
        )
        @patch("torch.cuda.is_available", lambda: False)
        def test_cpp_vec_constant_checker(self):
            _graph: torch.fx.Graph = torch.fx.Graph()
            a: torch.fx.Node = _graph.create_node("placeholder", "ops")
            iv: torch.fx.Node = _graph.create_node("placeholder", "iv")
            fv: torch.fx.Node = _graph.create_node("placeholder", "fv")
            b: torch.fx.Node = _graph.create_node(
                "call_method",
                "constant",
                args=(
                    a,
                    iv,
                    torch.int64,
                ),
            )
            c: torch.fx.Node = _graph.create_node(
                "call_method",
                "constant",
                args=(
                    a,
                    fv,
                    torch.double,
                ),
            )
            _graph.output((b, c))

            def get_index():
                return ""

            submodules = {"get_index": get_index}

            graph_lowering = GraphLowering(
                torch.fx.GraphModule(submodules, _graph),
                shape_env=None,
                num_static_inputs=0,
            )
            with patch.object(graph_lowering, "wrapper_code", ""), V.set_graph_handler(
                graph_lowering
            ):
                # The moset inner loop variable is used in the index_expr
                tiling_factor = codecache.pick_vec_isa().nelements(dtype=torch.float)
                with CppVecKernelChecker(
                    args=None, num_threads=1, tiling_factor=tiling_factor
                ) as vec_checker:
                    i32_iinfo = np.iinfo(np.int32)
                    f32_iinfo = np.finfo(np.float32)
                    InterpreterShim(_graph, submodules).run(
                        V.get_ops_handler(), i32_iinfo.max, f32_iinfo.max
                    )
                    self.assertTrue(vec_checker.simd_vec)

                    vec_checker.simd_vec = True
                    InterpreterShim(_graph, submodules).run(
                        V.get_ops_handler(), i32_iinfo.min, f32_iinfo.min
                    )
                    self.assertTrue(vec_checker.simd_vec)

                    vec_checker.simd_vec = True
                    InterpreterShim(_graph, submodules).run(
                        V.get_ops_handler(), i32_iinfo.min, np.inf
                    )
                    self.assertTrue(vec_checker.simd_vec)

                    vec_checker.simd_vec = True
                    InterpreterShim(_graph, submodules).run(
                        V.get_ops_handler(), i32_iinfo.min, -np.inf
                    )
                    self.assertTrue(vec_checker.simd_vec)

                    vec_checker.simd_vec = True
                    InterpreterShim(_graph, submodules).run(
                        V.get_ops_handler(), i32_iinfo.min - 1, f32_iinfo.min
                    )
                    self.assertFalse(vec_checker.simd_vec)

                    vec_checker.simd_vec = True
                    InterpreterShim(_graph, submodules).run(
                        V.get_ops_handler(), i32_iinfo.max + 1, f32_iinfo.max
                    )
                    self.assertFalse(vec_checker.simd_vec)

                    vec_checker.simd_vec = True
                    InterpreterShim(_graph, submodules).run(
                        V.get_ops_handler(), i32_iinfo.min, f32_iinfo.min * (1 + 1e-5)
                    )
                    self.assertFalse(vec_checker.simd_vec)

                    vec_checker.simd_vec = True
                    InterpreterShim(_graph, submodules).run(
                        V.get_ops_handler(), i32_iinfo.max, f32_iinfo.max * (1 + 1e-5)
                    )
                    self.assertFalse(vec_checker.simd_vec)

        @unittest.skipIf(
            not codecache.valid_vec_isa_list(), "Does not support vectorization"
        )
        @patch("torch.cuda.is_available", lambda: False)
        def test_cpp_vec_index_expr_checker(self):
            _graph: torch.fx.Graph = torch.fx.Graph()
            a: torch.fx.Node = _graph.create_node("placeholder", "ops")
            b: torch.fx.Node = _graph.create_node("call_module", "get_index", args=())
            c: torch.fx.Node = _graph.create_node(
                "call_method",
                "index_expr",
                args=(
                    a,
                    b,
                    torch.int64,
                ),
            )
            _graph.output(c)

            def get_index():
                return ""

            submodules = {"get_index": get_index}
            graph_lowering = GraphLowering(
                torch.fx.GraphModule(submodules, _graph),
                shape_env=None,
                num_static_inputs=0,
            )
            with patch.object(graph_lowering, "wrapper_code", ""), V.set_graph_handler(
                graph_lowering
            ):
                itervars = [sympy.Symbol("i"), sympy.Symbol("j"), sympy.Symbol("k")]

                tiling_factor = codecache.pick_vec_isa().nelements(dtype=torch.float)
                # The moset inner loop variable is used in the index_expr
                with CppVecKernelChecker(
                    args=None, num_threads=1, tiling_factor=tiling_factor
                ) as vec_checker:

                    def get_index():
                        return -itervars[0] ** 2 + 2 * itervars[0] + itervars[1]

                    ranges = [0, 100, 200]
                    vec_checker.itervars = itervars[:2]
                    vec_checker.ranges = ranges[:2]
                    submodules = {"get_index": get_index}
                    InterpreterShim(_graph, submodules).run(V.get_ops_handler())
                    self.assertFalse(vec_checker.simd_vec)

                # Most inner loop variable irrevalant
                with CppVecKernelChecker(
                    args=None, num_threads=1, tiling_factor=tiling_factor
                ) as vec_checker:

                    def get_index():
                        return -itervars[0] ** 2 + 2 * itervars[0] + itervars[1]

                    ranges = [0, 100, 200]
                    vec_checker.itervars = itervars
                    vec_checker.ranges = ranges
                    submodules = {"get_index": get_index}
                    InterpreterShim(_graph, submodules).run(V.get_ops_handler())
                    self.assertTrue(vec_checker.simd_vec)

                i32_iinfo = np.iinfo(np.int32)
                _max_value = i32_iinfo.max + 1
                ranges = [_max_value, _max_value, _max_value]
                # Most inner loop variable irrevalant but max value is greater than
                # the max value of INT32
                with CppVecKernelChecker(
                    args=None, num_threads=1, tiling_factor=tiling_factor
                ) as vec_checker:

                    def get_index():
                        return itervars[0]

                    submodules = {"get_index": get_index}
                    vec_checker.itervars = itervars
                    vec_checker.ranges = ranges
                    InterpreterShim(_graph, submodules).run(V.get_ops_handler())
                    self.assertFalse(vec_checker.simd_vec)

                # Most inner loop variable irrevalant but min value is greater than
                # the min value of INT32
                with CppVecKernelChecker(
                    args=None, num_threads=1, tiling_factor=tiling_factor
                ) as vec_checker:

                    def get_index():
                        return -itervars[0] - 2

                    submodules = {"get_index": get_index}
                    vec_checker.itervars = itervars
                    vec_checker.ranges = ranges
                    InterpreterShim(_graph, submodules).run(V.get_ops_handler())
                    self.assertFalse(vec_checker.simd_vec)

        @unittest.skipIf(
            not codecache.valid_vec_isa_list(), "Does not support vectorization"
        )
        @patch("torch.cuda.is_available", lambda: False)
        def test_maxpool2d_cpu_only(self):
            input = torch.randn(10, 32, 20, 20).to(memory_format=torch.channels_last)
            maxpool = torch.nn.MaxPool2d(kernel_size=3, stride=2, padding=1)

            def func(x):
                return maxpool(x)

            with patch.object(config.cpp, "simdlen", None):
                torch._dynamo.reset()
                metrics.reset()
                graph = torch.compile(func, backend="inductor")
                graph(input)
                assert same(graph(input), func(input), equal_nan=True)
                assert metrics.generated_cpp_vec_kernel_count == 1

        @unittest.skipIf(
            not codecache.valid_vec_isa_list(), "Does not support vectorization"
        )
        @patch("torch.cuda.is_available", lambda: False)
        def test_sign_cpu_only(self):
            def fn(x):
                return (torch.sign(x),)

            x = torch.randn((2, 9))
            x[0, 0] = torch.nan
            x[1, -1] = torch.nan

            with config.patch({"cpp.simdlen": None}):
                torch._dynamo.reset()
                metrics.reset()
                traced = make_fx(fn)(x)
                compiled = compile_fx_inner(traced, [x])
                assert same(fn(x)[0], compiled([x])[0], equal_nan=True)
                assert metrics.generated_cpp_vec_kernel_count == 1

        # Currently, we enabled AVX2 and AVX512 for vectorization. If the platform is not
        # supported, the vectorization will not work and skip this test case. For ARM or
        # other platforms support, we just need to add the ISA info to the supported_vector_isa
        # and include proper aten vectorization head file.
        @unittest.skipIf(
            not codecache.valid_vec_isa_list(), "Does not support vectorization"
        )
        @patch("torch.cuda.is_available", lambda: False)
        def test_vec_kernel_cpu_only(self):
            def fn(x1, x2):
                # Current, there are some limitations as follows.
                #   rsqrt:
                #     assert [both a fallback and a decomp for same kernel: aten.rsqrt.default]
                #   round:
                #     couldn't find symbolic meta function/decomposition
                #   fmod/logical_and/logic_or:
                #     vec kernel has not support to_type
                x = torch.abs(x1)
                x = torch.sin(x)
                x = torch.neg(x)
                x = torch.square(x)
                x = torch.sigmoid(x)
                x = torch.relu(x)
                x = torch.cos(x)
                x = torch.exp(x)
                x = torch.sqrt(x)
                x = torch.add(x, x1)
                x = torch.sub(x, x2)
                x = torch.mul(x, x1)
                x = torch.div(x, x1)
                x = torch.pow(x, 10)
                x = torch.log(x)
                x = torch.floor(x)
                x = torch.ceil(x)
                x = torch.trunc(x)
                x = torch.lgamma(x)
                x = torch.fmod(x, x2)
                x = torch.sign(x)
                res = x + x2
                return (res,)

            x1 = torch.randn((10, 20))
            x2 = torch.randn((10, 20))

            with config.patch({"cpp.simdlen": 1}):
                torch._dynamo.reset()
                metrics.reset()
                traced = make_fx(fn)(x1, x2)
                compiled = compile_fx_inner(traced, [x1, x2])
                assert same(fn(x1, x2)[0], compiled([x1, x2])[0], equal_nan=True)
                assert metrics.generated_cpp_vec_kernel_count == 0

            with config.patch({"cpp.simdlen": None}):
                torch._dynamo.reset()
                metrics.reset()
                traced = make_fx(fn)(x1, x2)
                compiled = compile_fx_inner(traced, [x1, x2])
                assert same(fn(x1, x2)[0], compiled([x1, x2])[0], equal_nan=True)
                assert metrics.generated_cpp_vec_kernel_count == 1

                torch._dynamo.reset()
                metrics.reset()
                x1 = x1.permute(1, 0)
                x2 = torch.randn((20, 10))
                traced = make_fx(fn)(x1, x2)
                compiled = compile_fx_inner(traced, [x1, x2])
                assert same(fn(x1, x2)[0], compiled([x1, x2])[0], equal_nan=True)
                assert metrics.generated_cpp_vec_kernel_count == 1

                torch._dynamo.reset()
                metrics.reset()
                x1 = torch.randn((10, 7))
                x2 = torch.randn((10, 7))
                traced = make_fx(fn)(x1, x2)
                compiled = compile_fx_inner(traced, ([x1, x2]))
                assert same(fn(x1, x2)[0], compiled([x1, x2])[0], equal_nan=True)
                assert metrics.generated_cpp_vec_kernel_count == 1

        @unittest.skipIf(
            sys.platform != "linux", "cpp kernel profile only support linux now"
        )
        @patch("torch.cuda.is_available", lambda: False)
        @config.patch({"cpp.enable_kernel_profile": True})
        def test_cpp_kernel_profile(self):
            from torch.profiler import profile

            @torch._dynamo.optimize("inductor", nopython=True)
            def fn(a, b):
                return a + b

            a = torch.rand((100,))
            b = torch.rand((100,))
            with profile() as prof:
                fn(a, b)

            kernel_profile_events = []
            for e in prof.profiler.function_events:
                if "kernel_cpp_0" in e.name:
                    kernel_profile_events.append(e.name)
            assert len(kernel_profile_events) > 0

        @unittest.skipIf(
            not codecache.valid_vec_isa_list(), "Does not support vectorization"
        )
        def test_channel_shuffle_cl_output(self):
            """code and shape extracted from shufflenet_v2_x1_0"""

            def channel_shuffle(x, groups):
                batchsize, num_channels, height, width = x.size()
                channels_per_group = num_channels // groups
                x = x.view(batchsize, groups, channels_per_group, height, width)
                x = torch.transpose(x, 1, 2).contiguous()
                x = x.view(batchsize, -1, height, width)
                return x.contiguous(memory_format=torch.channels_last)

            for simdlen in (None, 256, 1):
                with config.patch({"cpp.simdlen": simdlen}):
                    torch._dynamo.reset()
                    metrics.reset()
                    x = torch.randn(64, 58, 28, 28)
                    opt_fn = torch._dynamo.optimize("inductor")(channel_shuffle)
                    same(channel_shuffle(x, 2), opt_fn(x, 2))
                    if simdlen != 1:
                        assert metrics.generated_cpp_vec_kernel_count == 1

        @slow()
        @unittest.skipIf(
            not codecache.valid_vec_isa_list(), "Does not support vectorization"
        )
        def test_transpose_with_norm(self):
            """a sub-module from TIMM gmlp_s16_224"""

            class Model(torch.nn.Module):
                def __init__(self):
                    super().__init__()
                    self.linear = torch.nn.Linear(
                        in_features=256, out_features=1536, bias=True
                    )
                    self.act = torch.nn.GELU()
                    self.norm = torch.nn.LayerNorm(768)
                    self.proj = torch.nn.Linear(196, 196)
                    self.fc = torch.nn.Linear(
                        in_features=768, out_features=256, bias=True
                    )

                def forward(self, x):
                    x = self.linear(x)
                    x = self.act(x)
                    u, v = x.chunk(2, dim=-1)
                    v = self.norm(v)
                    v = self.proj(v.transpose(-1, -2))
                    y = u * v.transpose(-1, -2)
                    return self.fc(y)

            x = torch.randn(128, 196, 256)
            for simdlen in (None, 256, 1):
                with config.patch({"cpp.simdlen": simdlen}):
                    for eval_mode in [True, False]:
                        torch._dynamo.reset()
                        metrics.reset()
                        m = Model().eval() if eval_mode else Model()
                        opt_fn = torch._dynamo.optimize("inductor")(m)
                        same(m(x), opt_fn(x))
                        if simdlen != 1:
                            assert metrics.generated_cpp_vec_kernel_count == 6

        @unittest.skipIf(
            not codecache.valid_vec_isa_list(), "Does not support vectorization"
        )
        def test_transpose_copy(self):
            def fn(a):
                return a.t().contiguous()

            for simdlen in (None, 256, 1):
                with config.patch({"cpp.simdlen": simdlen}):
                    for shape in (
                        (7, 7),
                        (8, 8),
                        (9, 9),
                        (16, 16),
                        (17, 17),
                        (32, 32),
                        (33, 33),
                    ):
                        torch._dynamo.reset()
                        metrics.reset()
                        x = torch.randn(shape)
                        opt_fn = torch._dynamo.optimize("inductor")(fn)
                        same(fn(x), opt_fn(x))
                        if simdlen != 1:
                            assert metrics.generated_cpp_vec_kernel_count == 1

        def test_transpose_non_contiguous(self):
            def fn(a):
                # From part of timm HaloAttn:
                # (https://github.com/rwightman/pytorch-image-models/blob/main/timm/layers/halo_attn.py#L97).
                # Fixed https://github.com/pytorch/pytorch/issues/94269 accuracy issue.
                as_strided = torch.ops.aten.as_strided.default(
                    a, [1, 384, 2, 20, 12], [153600, 1, 61440, 384, 7680]
                )
                as_strided_1 = torch.ops.aten.as_strided.default(
                    as_strided,
                    [1, 384, 2, 2, 12, 12],
                    [153600, 1, 61440, 3072, 7680, 384],
                )
                clone_1 = torch.ops.aten.clone.default(
                    as_strided_1, memory_format=torch.contiguous_format
                )
                _unsafe_view_1 = torch.ops.aten._unsafe_view.default(
                    clone_1, [8, 48, 4, 144]
                )
                permute_2 = torch.ops.aten.permute.default(_unsafe_view_1, [0, 2, 3, 1])
                split_with_sizes = torch.ops.aten.split_with_sizes.default(
                    permute_2, [16, 32], -1
                )
                getitem = split_with_sizes[0]
                getitem_1 = split_with_sizes[1]
                permute_3 = torch.ops.aten.permute.default(getitem, [0, 1, 3, 2])
                expand_1 = torch.ops.aten.expand.default(permute_3, [8, 4, 16, 144])
                clone_3 = torch.ops.aten.clone.default(
                    expand_1, memory_format=torch.contiguous_format
                )
                return clone_3

            x = torch.randn(1, 384, 20, 20).to(memory_format=torch.channels_last)
            opt_fn = torch._dynamo.optimize("inductor")(fn)
            same(fn(x), opt_fn(x))
            assert metrics.generated_cpp_vec_kernel_count == 0

        def test_invalid_index_of_empty_tensor(self):
            def fn(a):
                b = a[[0]]
                return b

            a = torch.tensor([])
            with self.assertRaises(RuntimeError):
                torch.compile(fn)(a)

        def test_ir_node_str(self):
            @torch.compile
            def fn(x: torch.Tensor) -> torch.Tensor:
                return x.sin(), torch.nn.Softmax(dim=1)(x.cos())

            def run_node_alt(*args, **kwargs):
                rv = run_node(*args, **kwargs)
                strings.append(str(rv))
                return rv

            strings = []
            run_node = GraphLowering.run_node
            with patch.object(GraphLowering, "run_node", run_node_alt):
                fn(torch.randn([8, 128]))
            self.assertGreater(len(strings), 3)


if HAS_CUDA and not TEST_WITH_ASAN:
    import triton
    import triton.language as tl

    class SweepInputsCudaTest(SweepInputs2, TestCase):
        gen = InputGen(10, "cuda")

    SweepInputsCudaTest.populate()

    class CudaTests(TestCase):
        common = check_model_cuda
        device = "cuda"

        def test_simplify_dims(self):
            def fn(a):
                return (a + 1,)

            self.common(
                fn, (torch.randn(2, 3, 10, 5, 6, device="cuda")[:, :, 2::2, :, :],)
            )

        def test_sink_cat_after_pointwise(self):
            def test_kwarg(x, y):
                return torch.cat([x, y], dim=-1).view(-1).view(128).tanh()

            def test_arg(x, y):
                return torch.cat([x, y], -1).view(-1).view(128).tanh()

            trace_func = chain_passes(torch.fx.symbolic_trace, sink_cat_after_pointwise)
            inputs = [
                torch.randn(8, 8, device="cuda"),
                torch.randn(8, 8, device="cuda"),
            ]
            for f in [test_kwarg, test_arg]:
                traced = trace_func(f, inputs)
                self.assertTrue(torch.allclose(f(*inputs), traced(*inputs)))
                self.assertEqual(count_call_method(traced, "tanh"), 2)

        def test_linear_permute_fusion(self):
            class TestModule(torch.nn.Module):
                def __init__(self, k: int, n: int, has_bias: bool):
                    super().__init__()
                    self.weight = torch.nn.Parameter(torch.randn(n, k))
                    self.has_bias = has_bias
                    if has_bias:
                        self.bias = torch.nn.Parameter(torch.randn(n))

                def forward(self, input: torch.Tensor):
                    if self.has_bias:
                        a0 = torch.nn.functional.linear(input, self.weight, self.bias)
                    else:
                        a0 = torch.nn.functional.linear(input, self.weight)
                    b0 = a0.permute(0, 2, 1)
                    return b0

            m, k, n = 16, 8, 4
            trace_func = chain_passes(torch.fx.symbolic_trace, linear_permute_fusion)
            for has_bias in [True, False]:
                module = TestModule(k, n, has_bias).eval()
                input = torch.randn(6, m, k)
                traced = trace_func(module, [input])
                num_linear = count_call_function(traced, torch.nn.functional.linear)
                num_linear_transpose = count_call_function(traced, linear_transpose)
                self.assertEqual(num_linear, 0)
                self.assertEqual(num_linear_transpose, 1)

                self.assertTrue(torch.allclose(module(input), traced(input)))

        @config.patch(permute_fusion=True)
        def test_permute_fusion(self):
            class Repro(torch.nn.Module):
                def forward(self, view, reshape_2):
                    permute = view.permute(0, 2, 1)
                    view = None
                    reshape = torch.reshape(permute, (-1, 642))
                    bmm = torch.bmm(permute, reshape_2)
                    return (bmm,)

            args = [
                ((1024, 642, 160), (102720, 160, 1), torch.float32, "cuda", True),
                ((1024, 642, 20), (12840, 20, 1), torch.float32, "cuda", True),
            ]
            args = [
                rand_strided(sh, st, dt, dev).requires_grad_(rg)
                for (sh, st, dt, dev, rg) in args
            ]

            mod = Repro()
            opt_mod = torch._dynamo.optimize("inductor")(mod)

            ref = mod(*args)
            res = opt_mod(*args)
            self.assertTrue(same(ref, res))

        @config.patch({"triton.autotune_pointwise": True})
        def test_inplace_add_alpha_autotune(self):
            def fn(x, y):
                aten.add_.Tensor(x, y, alpha=0.55)
                return (x,)

            x1 = torch.zeros(2, 3, 4, 10, device="cuda")
            x2 = torch.zeros(2, 3, 4, 10, device="cuda")
            x3 = torch.zeros(2, 3, 4, 10, device="cuda")
            y = torch.randn(2, 3, 4, 10, device="cuda").to(
                memory_format=torch.channels_last
            )
            fn_fx = make_fx(fn)(x1, y)
            fn_compiled = compile_fx_inner(fn_fx, [x1, y])
            fn(x2, y)
            fn_compiled([x3, y])
            assert same(x2, x3)

        @config.patch({"triton.autotune_pointwise": True})
        def test_inplace_buffer_autotune(self):
            def foo(x, y, z):
                a = x @ y
                return a.unsqueeze(0).unsqueeze(0) + z

            x = torch.zeros(5, 5, device="cuda")
            y = torch.zeros(5, 5, device="cuda")
            z = torch.zeros(1, 1, 5, 5, device="cuda").to(
                memory_format=torch.channels_last
            )
            self.common(
                foo,
                (x, y, z),
                check_lowp=False,
            )

        def test_permute_linear_fusion(self):
            class TestModule(torch.nn.Module):
                def __init__(self, k: int, n: int, has_bias: bool):
                    super().__init__()
                    self.weight = torch.nn.Parameter(torch.randn(n, k))
                    self.has_bias = has_bias
                    if has_bias:
                        self.bias = torch.nn.Parameter(torch.randn(n))

                def forward(self, input: torch.Tensor):
                    input1 = input.permute(0, 2, 1)
                    if self.has_bias:
                        return torch.nn.functional.linear(
                            input1, self.weight, self.bias
                        )
                    return torch.nn.functional.linear(input1, self.weight)

            m, k, n = 16, 8, 4

            trace_func = chain_passes(torch.fx.symbolic_trace, permute_linear_fusion)
            for has_bias in [True, False]:
                module = TestModule(k, n, has_bias).eval()
                input = torch.randn(6, k, m)
                traced = trace_func(module, [input])
                num_linear = count_call_function(traced, torch.nn.functional.linear)
                num_transpose_linear = count_call_function(traced, transpose_linear)
                self.assertEqual(num_linear, 0)
                self.assertEqual(num_transpose_linear, 1)

                self.assertTrue(torch.allclose(module(input), traced(input)))

        def test_permute_bmm_fusion(self):
            class TestModule(torch.nn.Module):
                def __init__(self, batch: int, k: int, n: int):
                    super().__init__()
                    self.other = torch.randn(batch, k, n)

                def forward(self, input: torch.Tensor):
                    input1 = input.permute(0, 2, 1)
                    output = torch.bmm(input1, self.other)
                    return output

            batch, m, k, n = 6, 16, 8, 4

            trace_func = chain_passes(torch.fx.symbolic_trace, permute_matmul_fusion)
            module = TestModule(batch, k, n).eval()
            input = torch.randn(batch, k, m)
            traced = trace_func(module, [input])
            num_bmm = count_call_function(traced, torch.bmm)
            num_transpose_matmul = count_call_function(traced, transpose_matmul)
            self.assertEqual(num_bmm, 0)
            self.assertEqual(num_transpose_matmul, 1)

            self.assertTrue(torch.allclose(module(input), traced(input)))

    copy_tests(CommonTemplate, CudaTests, "cuda")

    class CudaReproTests(TestCase):
        common = check_model_cuda

        def test_index_put_issue(self):
            def forward(
                self,
                arg76_1,
                expand_default,
                full_like_default,
                _to_copy_default_67,
                zeros,
            ):
                sum_sym_int_19 = torch.ops.aten.sum(_to_copy_default_67, [0], True)
                view_default_57 = torch.ops.aten.view.default(
                    sum_sym_int_19, [512, 768]
                )
                where_self = torch.ops.aten.where.self(
                    expand_default, view_default_57, full_like_default
                )
                clone_default_12 = torch.ops.aten.clone.default(zeros)
                index_put__default = torch.ops.aten.index_put_.default(
                    clone_default_12, [arg76_1], where_self, True
                )
                return (index_put__default,)

            inps = [
                (torch.Size([512]), torch.int64),
                (torch.Size([512, 768]), torch.bool),
                (torch.Size([512, 768]), torch.float16),
                (torch.Size([4, 512, 768]), torch.float16),
                (torch.Size([512, 768]), torch.float16),
            ]
            inps = [torch.zeros(())] + [
                torch.ones(shape, dtype=dtype, device="cuda") for (shape, dtype) in inps
            ]
            mod = make_fx(forward)(*inps)
            compiled = compile_fx_inner(mod, inps)
            compiled(inps)

        @requires_cuda()
        def test_input_channels_last(self):
            m = torch.nn.Sequential(
                torch.nn.Conv2d(3, 3, 1, 1),
                ToTuple(),
            ).cuda()
            inp = (
                torch.randn([2, 3, 16, 16]).to(memory_format=torch.channels_last).cuda()
            )

            self.common(
                m,
                (inp,),
                check_lowp=False,
            )

            @torch._dynamo.optimize()
            def foo(m, inp):
                return m(inp)

            self.assertTrue(
                foo(m, inp)[0].is_contiguous(memory_format=torch.channels_last)
            )

        # https://github.com/pytorch/torchdynamo/issues/1681#issuecomment-1283433527
        @requires_cuda()
        def test_unspec_inputs_interop(self):
            class Repro(torch.nn.Module):
                def forward(self, x, y):
                    unsqueeze = torch.ops.aten.unsqueeze.default(x, 4)
                    permute = torch.ops.aten.permute.default(unsqueeze, [0, 1, 2, 4, 3])
                    add = torch.ops.aten.add.Tensor(y, 1)
                    return [permute, add]

            inps = [
                rand_strided(
                    (12, 3, 512, 64), (64, 196608, 768, 1), torch.float32, "cuda"
                ),
                rand_strided((), (), torch.int64, "cpu"),
            ]
            mod = make_fx(Repro().to(device="cuda"))(*inps)
            compiled = compile_fx_inner(mod, inps)
            compiled(inps)

        @requires_cuda()
        def test_backward_context(self):
            def fn(x):
                return x * 3

            x = torch.randn(4, device="cuda", requires_grad=True)
            gO = torch.rand_like(x)
            opt_fn = torch.compile(fn)
            out = opt_fn(x)
            out.backward(gO)

        @config.patch(fallback_random=True)
        def test_dtype_factory_issue(self):
            def forward():
                randn = torch.ops.aten.randn.default(
                    [12, 64, 1, 64],
                    dtype=torch.float32,
                    device=torch.device(type="cuda", index=0),
                    pin_memory=False,
                )
                unsqueeze_default_2 = torch.ops.aten.unsqueeze.default(randn, -1)
                return (unsqueeze_default_2,)

            mod = make_fx(forward)()
            compiled = compile_fx_inner(mod, ())
            assert compiled([])[0].device.type == "cuda"

        @config.patch({"triton.cudagraphs": True})
        def test_expanded_inputs_cudagraphs(self):
            @torch._dynamo.optimize("inductor")
            def fn(x, y):
                return x + y

            inputs = (
                rand_strided((5, 5, 5, 5), (0, 5, 0, 1), device="cuda"),
                rand_strided((5, 5, 5, 5), (0, 5, 0, 1), device="cuda"),
            )
            self.assertTrue(same(fn(*inputs), inputs[0] + inputs[1]))

        # TODO: Abstract this out, test more extensively
        @torch._dynamo.config.patch(dynamic_shapes=True)
        def test_dynamic_shapes(self):
            torch._dynamo.reset()  # Needed since everywhere else uses "inductor"

            def f(x):
                return x.cos().view(x.shape).sin()

            cnts = torch._dynamo.testing.CompileCounterWithBackend("inductor")

            f2 = torch._dynamo.optimize(cnts)(f)

            f2(torch.randn(32))

            inp = torch.randn(16)
            real_out = f(inp)
            compiled_out = f2(inp)

            self.assertEqual(cnts.frame_count, 1)
            self.assertEqual(real_out, compiled_out)
            torch._dynamo.reset()

        @config.patch({"triton.cudagraphs": True, "size_asserts": False})
        def test_expanded_inputs_cudagraphs_no_size_asserts(self):
            @torch._dynamo.optimize("inductor")
            def fn(x, y):
                return x + y

            inputs = (
                rand_strided((5, 5, 5, 5), (0, 5, 0, 1), device="cuda"),
                rand_strided((5, 5, 5, 5), (0, 5, 0, 1), device="cuda"),
            )
            self.assertTrue(same(fn(*inputs), inputs[0] + inputs[1]))

        @config.patch(tune_layout=True)
        def test_tune_layout(self):
            class Repro(torch.nn.Module):
                def forward(self, arg1_1, unsqueeze, unsqueeze_1):
                    convolution_1 = torch.ops.aten.convolution.default(
                        unsqueeze,
                        unsqueeze_1,
                        arg1_1,
                        [1, 1],
                        [1, 0],
                        [1, 1],
                        False,
                        [0, 0],
                        1,
                    )
                    unsqueeze = unsqueeze_1 = arg1_1 = None
                    return (convolution_1,)

            args = [
                ((512,), (1,), torch.float16, "cuda"),
                ((4096, 512, 16, 1), (8192, 16, 1, 1), torch.float16, "cuda"),
                ((512, 512, 3, 1), (1536, 3, 1, 1), torch.float16, "cuda"),
            ]
            args = [rand_strided(sh, st, dt, dev) for (sh, st, dt, dev) in args]

            mod = Repro()
            opt_mod = torch._dynamo.optimize("inductor")(mod)
            ref = mod(*args)
            res = opt_mod(*args)
            self.assertTrue(same(ref, res))

        @config.patch({"triton.cudagraphs": True})
        def test_inplace_updates_cudagraphs(self):
            class Repro(torch.nn.Module):
                def __init__(self):
                    super().__init__()
                    self.weight1 = torch.nn.Parameter(
                        torch.randn(10, 20, requires_grad=True)
                    )

                def forward(self, x):
                    x = torch.matmul(x, self.weight1)
                    return x

            from copy import deepcopy

            model = Repro().cuda()
            model_ref = deepcopy(model)
            model_opt = torch._dynamo.optimize("inductor")(model)

            input = torch.randn(10, 10, device="cuda", requires_grad=True)

            for i in range(2):
                output_ref = model_ref(input)
                output_res = model_opt(input)
                output_ref.sum().backward()
                output_res.sum().backward()
                for p_ref, p_res in zip(model_ref.parameters(), model_opt.parameters()):
                    self.assertEqual(p_ref.grad, p_res.grad)
                with torch.no_grad():
                    for param in model_ref.parameters():
                        param.add_(1.0)
                    for param in model_opt.parameters():
                        param.add_(1.0)

        # https://github.com/pytorch/torchdynamo/issues/1850
        def test_inductor_output_aliases_intermediate(self):
            def foo(x):
                out = x + x
                return out.t()

            foo_opt = torch._dynamo.optimize("inductor")(foo)

            inpt = torch.randn(10, 10, device="cuda", requires_grad=True)
            # TODO: this is broken, fix later
            # out = foo_opt(inpt)
            # out.add_(2)

            out_ref = foo(inpt)
            out_ref.add_(2)
            # self.assertEqual(out_ref, out)

        def test_accuracy_issue1(self):
            class Repro(torch.nn.Module):
                def __init__(self):
                    super().__init__()
                    self.linear = torch.nn.Linear(
                        in_features=768, out_features=2, bias=True
                    )

                def forward(self, start_positions: torch.Tensor, x: torch.Tensor):
                    linear = self.linear(x)
                    split = linear.split(1, dim=-1)
                    getitem = split[0]
                    squeeze = getitem.squeeze(-1)
                    clamp = start_positions.clamp(0, 128)
                    cross_entropy = torch.nn.functional.cross_entropy(
                        squeeze, clamp, None, None, 128, None, "mean", 0.0
                    )
                    return cross_entropy

            mod = Repro().cuda()
            opt_mod = torch._dynamo.optimize("inductor")(mod)
            mod.eval()
            opt_mod.eval()

            args = [
                ((1,), (1,), torch.int64, "cuda", False),
                ((1, 128, 768), (98304, 768, 1), torch.float32, "cuda", True),
            ]
            args = [
                rand_strided(sh, st, dt, dev).requires_grad_(rg)
                for (sh, st, dt, dev, rg) in args
            ]
            with torch.cuda.amp.autocast(enabled=False):
                assert same_two_models(mod, opt_mod, args), "Dynamo failed"

        def test_autotune_inplace_kernel(self):
            """
            This UT tests autotune on an inplace kernel. The autotune should not contaminate
            the input buffers when tuning with multiple configs. For more details, refer to
            https://github.com/openai/triton/issues/781
            https://github.com/pytorch/torchdynamo/issues/1670
            """
            from torch._C import _cuda_getCurrentRawStream as get_cuda_stream
            from torch._inductor.triton_ops.autotune import CachingAutotuner, grid
            from torch._inductor.utils import instance_descriptor

            def autotune(configs, meta):
                def decorator(fn):
                    return CachingAutotuner(
                        # force autotune by setting save_cache_hook to False
                        fn,
                        meta=meta,
                        configs=configs,
                        save_cache_hook=False,
                        mutated_arg_names=["in_out_ptr0"],
                    )

                return decorator

            @autotune(
                configs=[
                    triton.Config({"XBLOCK": 1}),
                    triton.Config({"XBLOCK": 2}),
                ],
                meta={
                    "signature": {0: "*fp32", 1: "*fp32", 2: "i32"},
                    "device": 0,
                    "configs": [
                        instance_descriptor(divisible_by_16=(0, 1), equal_to_1=())
                    ],
                    "constants": {},
                },
            )
            @triton.jit
            def kernel(in_out_ptr0, in_ptr0, xnumel, XBLOCK: tl.constexpr):
                pid = tl.program_id(0)
                block_start = pid * XBLOCK
                offsets = block_start + tl.arange(0, XBLOCK)
                mask = offsets < xnumel
                x = tl.load(in_out_ptr0 + offsets, mask=mask)
                y = tl.load(in_ptr0 + offsets, mask=mask)
                output = x + y
                tl.store(in_out_ptr0 + offsets, output, mask=mask)

            xnumel = 384
            in0 = rand_strided((xnumel,), (1,), device="cuda", dtype=torch.float32)
            inout1 = rand_strided((xnumel,), (1,), device="cuda", dtype=torch.float32)
            inout2 = inout1.clone()

            stream0 = get_cuda_stream(0)
            kernel.run(inout1, in0, xnumel, grid=grid(xnumel), stream=stream0)
            kernel.run(inout2, in0, xnumel, grid=grid(xnumel), stream=stream0)

            assert same(
                inout1, inout2, tol=0.001, equal_nan=True
            ), "failed autotune with inplace kernel"

        @requires_cuda()
        def test_sort_stride_issue(self):
            # This minified testcase comes from detectron2_maskrcnn_r_50_fpn
            # There was a false error from our size_assert code
            @torch._dynamo.optimize(nopython=True)
            def forward(pred_objectness_logits_3_: torch.Tensor):
                sort_3 = pred_objectness_logits_3_.sort(descending=True, dim=1)
                getitem_12 = sort_3[0]
                return getitem_12

            args = [((1, 100), (0, 1), torch.float16, "cuda", False)]
            args = [
                rand_strided(sh, st, dt, dev).requires_grad_(rg)
                for (sh, st, dt, dev, rg) in args
            ]
            result = forward(*args)
            assert same(result, torch.sort(args[0], descending=True, dim=1)[0])

        @requires_cuda()
        def test_scalar_triton_index(self):
            # The indirect indexing via a scalar like below used to lead to
            # bad triton code that made triton segfault when compiling.
            # See https://github.com/pytorch/torchdynamo/issues/1515
            def fn(a):
                zero = torch.zeros((16,), device=a.device, dtype=torch.int64)
                return (a[zero],)

            a = torch.randn((8,), dtype=torch.float32, device="cuda")

            fn_optimized = torch._dynamo.optimize("inductor")(fn)
            assert same(fn(a), fn_optimized(a))

        @requires_cuda()
        def test_indirect_indexing_dense_mask(self):
            def fn(x, y):
                ne = torch.ops.aten.ne.Scalar(x, 1)
                sum_1 = torch.ops.aten.sum.dim_IntList(ne, [1])
                sub = torch.ops.aten.sub.Tensor(sum_1, 1)
                unsqueeze = torch.ops.aten.unsqueeze.default(sub, -1)
                gather = torch.ops.aten.gather.default(x, 1, unsqueeze)
                squeeze = torch.ops.aten.squeeze.default(gather)
                out = torch.ops.aten.multiply(y, squeeze)
                return (out,)

            a = torch.zeros((1, 128), dtype=torch.int64, device="cuda")
            b = torch.zeros((1, 128), dtype=torch.int64, device="cuda")

            fn_optimized = torch._dynamo.optimize("inductor")(fn)
            assert same(fn(a, b), fn_optimized(a, b))

    class TritonCodeGenTests(TestCase):
        from torch._inductor.triton_ops.autotune import CachingAutotuner

        class NoOpCompilerBackend:
            def __init__(self):
                self.example_args = None
                self.model = None

            def noop_backend(
                self,
                model_: torch.fx.GraphModule,
                example_inputs_: typing.List[torch.Tensor],
            ):
                """
                The Noop backend does not compile the fx graph it is given.
                Instead, it transforms the fx graph so that its functions are
                aten operations. It then saves this graph.
                """
                from torch._functorch.aot_autograd import Interpreter
                from torch._inductor.decomposition import select_decomp_table
                from torch._subclasses import FakeTensorMode

                fake_mode = FakeTensorMode()

                def interpret(*args, **kwargs):
                    return Interpreter(model_).run(*args[0:], **kwargs)

                fake_flat_tensor_args = [
                    fake_mode.from_tensor(x) for x in example_inputs_
                ]
                fw_module = make_fx(interpret, select_decomp_table())(
                    *fake_flat_tensor_args
                )
                self.model = fw_module
                self.example_args = fake_flat_tensor_args
                return lambda x: example_inputs_

        def get_kernels(self, fn, args) -> typing.List[CachingAutotuner]:
            from torch._inductor.debug import DebugContext
            from torch._inductor.graph import GraphLowering
            from torch._inductor.virtualized import V

            cxt = TritonCodeGenTests.NoOpCompilerBackend()
            torch._dynamo.optimize(backend=cxt.noop_backend)(fn)(*args)
            graph = GraphLowering(cxt.model)
            graph.num_static_inputs = 0
            kernels = []
            with V.set_graph_handler(graph), V.set_debug_handler(DebugContext()):
                graph.run(*(cxt.example_args))
                mod = graph.compile_to_module()

                for val in mod.__dict__.values():
                    if isinstance(
                        val, torch._inductor.triton_ops.autotune.CachingAutotuner
                    ):
                        kernels.append(val)

            return kernels

        def test_divisibile_by_16_covers_numel_args(self):
            torch._dynamo.reset()

            def fn(a: torch.Tensor) -> torch.Tensor:
                return torch.sum(a)

            kernels = self.get_kernels(fn, [torch.randn([256, 256], device="cuda")])
            self.assertTrue(len(kernels) == 2, "SUM should result in two kernels")

            # kernel0 reduces from 256 to (xnumel=8, rnumel=8192), which means it reduces 256 by 256 into an array of
            # size 8 by accumulating 8192 elements at once note that rnumel is equal to 512 * 16, so rnumel which is
            # at slot 3 should be in the divisible by 16 descriptor
            arguments_that_are_divisible_by_16_in_kernel0 = (
                kernels[0].meta["configs"][0].divisible_by_16
            )
            self.assertEqual(arguments_that_are_divisible_by_16_in_kernel0, (0, 1, 3))

            # kernel1 reduces from 8 elements to a single scalar.
            arguments_that_are_divisible_by_16_in_kernel1 = (
                kernels[1].meta["configs"][0].divisible_by_16
            )
            self.assertEqual(arguments_that_are_divisible_by_16_in_kernel1, (0, 1))
            torch._dynamo.reset()

        def test_optimize_indexing_dtype(self):
            def fn(x: torch.Tensor) -> torch.Tensor:
                return aten.upsample_bilinear2d.vec(x, None, True, [2.0, 2.0])

            fn_opt = torch._dynamo.optimize("inductor")(fn)
            inps = [torch.randn(2, 4, 16, 16).cuda()]
            code = run_and_get_triton_code(fn_opt, *inps)
            self.assertTrue("to(tl.int32)" in code)
            self.assertFalse("to(tl.int64)" in code)

            self.assertEqual(fn_opt(*inps), fn(*inps))

        def test_not_materialize_pointwise_reduction(self):
            def fn(a, b):
                return (a - b).sum(dim=-1).amax(dim=-1)

            N = 16
            K = 7
            fn_opt = torch._dynamo.optimize("inductor")(fn)
            inps = [
                torch.randn(N, 1, K, device="cuda"),
                torch.randn(1, N, K, device="cuda"),
            ]
            code = run_and_get_triton_code(fn_opt, *inps)
            self.assertEqual(code.count("tl.store"), 1)
            self.assertTrue("out_ptr1" in code)
            self.assertFalse("out_ptr0" in code)
            self.assertEqual(fn_opt(*inps), fn(*inps))

        def test_cant_optimize_compute(self):
            def ones():
                return torch.ones([4], device="cuda")

            def suffix(inp):
                return (inp.to(torch.int64) + 1).to(torch.float64)

            ten = torch.rand([4], device="cuda")

            for foo in (
                lambda x: x + 2147483657,
                lambda x: torch.where(x < 0, ones(), ones() - 2) * (-(2 ** (40))),
                lambda x: x + ten,
                lambda x: x + ten.sum(),
            ):

                def fn():
                    return suffix(foo(ones()))

                fn_opt = torch._dynamo.optimize("inductor")(fn)
                code = run_and_get_triton_code(fn_opt)

                # this cannot be optimized away, value too large
                self.assertTrue("to(tl.int64)" in code)
                self.assertEqual(fn_opt(), fn())

        def test_optimize_compute(self):
            def ones():
                return torch.ones([4], device="cuda")

            def suffix(inp):
                return (inp.to(torch.int64) + 1).to(torch.float64)

            for foo in (
                lambda x: x + 500,
                lambda x: torch.where(x < 0, ones(), ones() - 2) * (-(2 ** (20))),
                lambda x: x / 30,
            ):

                def fn():
                    return suffix(foo(ones()))

                fn_opt = torch._dynamo.optimize("inductor")(fn)
                code = run_and_get_triton_code(fn_opt)

                # this can be optimized away, value too large
                self.assertTrue("to(tl.int64)" not in code)
                self.assertTrue("to(tl.int32)" in code)

                self.assertEqual(fn_opt(), fn())

        def test_kernel_names_descriptive(self):
            @torch._dynamo.optimize("inductor")
            def fn1(x):
                return x.cos().sin()
<<<<<<< HEAD

            @torch._dynamo.optimize("inductor")
            def fn2(x):
                x = torch.mm(x, x)
                x = torch.softmax(x, dim=1)
                return x

            mod = nn.Sequential(
                nn.Linear(4, 4),
                nn.LayerNorm(4),
                nn.ReLU(),
            ).cuda()

            @torch._dynamo.optimize("inductor")
            def fn3(x):
                return mod(x)

            func_and_kernel_aten = [
                (fn1, "triton_fused_cos_sin", (torch.randn(8, device="cuda"),)),
                (fn2, "triton_fused__softmax", (torch.randn(4, 4, device="cuda"),)),
                (
                    fn3,
                    "triton_fused_native_layer_norm_relu",
                    (torch.randn(4, 4, device="cuda"),),
                ),
            ]
            func_and_kernel_torch = [
                (fn1, "triton_fused_cos_sin", (torch.randn(8, device="cuda"),)),
                (fn2, "triton_fused_softmax", (torch.randn(4, 4, device="cuda"),)),
                (
                    fn3,
                    "triton_fused_LayerNorm_ReLU",
                    (torch.randn(4, 4, device="cuda"),),
                ),
            ]

            def test_funcs(func_and_kernel):
                with torch.no_grad():
                    for fn, kernel_name, inps in func_and_kernel:
                        code = run_and_get_triton_code(fn, *inps)
                        if kernel_name not in code:
                            print(code)
                        self.assertTrue(kernel_name in code)

            test_funcs(func_and_kernel_aten)
            patch.object(config.triton, "descriptive_names", "torch")(test_funcs)(
                func_and_kernel_torch
            )

        def test_split_op_with_sym(self):
            for dynamic_shapes in [True, False]:
                torch._dynamo.config.dynamic_shapes = dynamic_shapes
=======
>>>>>>> 79d49c60

            @torch._dynamo.optimize("inductor")
            def fn2(x):
                x = torch.mm(x, x)
                x = torch.softmax(x, dim=1)
                return x

            mod = nn.Sequential(
                nn.Linear(4, 4),
                nn.LayerNorm(4),
                nn.ReLU(),
            ).cuda()

            @torch._dynamo.optimize("inductor")
            def fn3(x):
                return mod(x)

            func_and_kernel_aten = [
                (fn1, "triton_fused_cos_sin", (torch.randn(8, device="cuda"),)),
                (fn2, "triton_fused__softmax", (torch.randn(4, 4, device="cuda"),)),
                (
                    fn3,
                    "triton_fused_native_layer_norm_relu",
                    (torch.randn(4, 4, device="cuda"),),
                ),
            ]
            func_and_kernel_torch = [
                (fn1, "triton_fused_cos_sin", (torch.randn(8, device="cuda"),)),
                (fn2, "triton_fused_softmax", (torch.randn(4, 4, device="cuda"),)),
                (
                    fn3,
                    "triton_fused_LayerNorm_ReLU",
                    (torch.randn(4, 4, device="cuda"),),
                ),
            ]

            def test_funcs(func_and_kernel):
                with torch.no_grad():
                    for fn, kernel_name, inps in func_and_kernel:
                        code = run_and_get_triton_code(fn, *inps)
                        if kernel_name not in code:
                            print(code)
                        self.assertTrue(kernel_name in code)

            test_funcs(func_and_kernel_aten)
            patch.object(config.triton, "descriptive_names", "torch")(test_funcs)(
                func_and_kernel_torch
            )

        def test_split_op_with_sym(self):
            def fn(x: torch.Tensor) -> torch.Tensor:
                # split(tensor, sympy.Integer), split(tensor, sympy.Expr)
                return torch.split(x, x.shape[0]), torch.split(x, x.shape[0] // 2)

            for dynamic_shapes in [True, False]:
                with torch._dynamo.config.patch(dynamic_shapes=dynamic_shapes):
                    torch._dynamo.reset()
                    fn_opt = torch._dynamo.optimize("inductor", dynamic=dynamic_shapes)(
                        fn
                    )
                    inps = torch.randn([5, 5])
                    fn_opt(inps)


class ExprPrinterTests(TestCase):
    def test_print_pow(self):
        s1 = sympy.Symbol("foo", integer=True)
        s2 = sympy.Symbol("bar", integer=True)
        s3 = sympy.Symbol("baz", integer=True)

        cases = (
            # expr, result
            # Test exprs.
            (
                s1 / (2 * s1 - 1) - 1 / (2 * s1 - 1),
                lambda c: f"((-1)*({c}/(((-1) + (2*foo))))) + (foo*({c}/(((-1) + (2*foo)))))",
            ),
            (s1 / (s2 - s3), lambda c: f"foo*({c}/((bar + ((-1)*baz))))"),
            # Test Pow directly.
            (
                sympy.Pow(s1 + s2, 0),
                lambda _: "1",
            ),  # note: simplified before _print_Pow
            (
                sympy.Pow(s1 + s2, -3),
                lambda c: f"{c}/((bar + foo)*(bar + foo)*(bar + foo))",
            ),
            (sympy.Pow(s1 + s2, 2), lambda _: "(bar + foo)*(bar + foo)"),
        )

        for expr, result in cases:
            self.assertEqual(cexpr(expr), result(1.0))  # 1.0 for FP div
            self.assertEqual(texpr(expr), result(1))
            self.assertEqual(pexpr(expr), result(1))

    def test_print_floor(self):
        s1 = sympy.Symbol("s1", integer=False)
        expr = sympy.floor(s1)
        self.assertEqual(texpr(expr), "tl.libdevice.floor(s1)")
        self.assertEqual(pexpr(expr), "math.floor(s1)")


if HAS_CUDA and not TEST_WITH_ASAN:

    class RNNTest(TestCase):
        class Model(torch.nn.Module):
            def __init__(self):
                super().__init__()
                self.gru = torch.nn.GRU(16, 16, batch_first=True)

            def forward(self, x):
                return self.gru(x)

        def test_rnn_compile_safe(self):
            device = torch.device("cuda")
            model = RNNTest.Model().to(device)
            model = torch._dynamo.optimize("inductor")(model)
            x = torch.rand(1024, 20, 16).to(device)
            model(x)


if HAS_CPU:

    class TestFull(TestCase):
        def test_full_dtype(self):
            pytypes = (
                bool,
                int,
                float,
                # TODO: Triton's JITFunction._type_of has no support for complex
                # complex,
            )

            dtypes = (
                torch.bool,
                torch.int32,
                torch.int64,
                torch.float32,
                torch.float64,
                None,
                # torch.complex64,
                # torch.complex128,
            )

            def fn(pytype, dtype):
                if pytype is bool:
                    fill_value = True
                elif pytype is int:
                    fill_value = 42
                elif pytype is float:
                    fill_value = 42.0
                else:
                    raise AssertionError(f"Unexpected Python type: {pytype}")

                return torch.full(
                    (4, 6), fill_value, dtype=dtype, device=torch.device("cpu")
                )

            fn_opt = torch._dynamo.optimize("inductor")(fn)

            for pytype, dtype in itertools.product(pytypes, dtypes):
                with enable_python_dispatcher():
                    with torch.no_grad():
                        ret_opt = fn_opt(pytype, dtype)

                self.assertEqual(ret_opt, fn(pytype, dtype))


if __name__ == "__main__":
    from torch._dynamo.test_case import run_tests

    if (HAS_CPU or HAS_CUDA) and not TEST_WITH_ROCM:
        run_tests(needs="filelock")<|MERGE_RESOLUTION|>--- conflicted
+++ resolved
@@ -7417,7 +7417,6 @@
             @torch._dynamo.optimize("inductor")
             def fn1(x):
                 return x.cos().sin()
-<<<<<<< HEAD
 
             @torch._dynamo.optimize("inductor")
             def fn2(x):
@@ -7468,60 +7467,6 @@
             )
 
         def test_split_op_with_sym(self):
-            for dynamic_shapes in [True, False]:
-                torch._dynamo.config.dynamic_shapes = dynamic_shapes
-=======
->>>>>>> 79d49c60
-
-            @torch._dynamo.optimize("inductor")
-            def fn2(x):
-                x = torch.mm(x, x)
-                x = torch.softmax(x, dim=1)
-                return x
-
-            mod = nn.Sequential(
-                nn.Linear(4, 4),
-                nn.LayerNorm(4),
-                nn.ReLU(),
-            ).cuda()
-
-            @torch._dynamo.optimize("inductor")
-            def fn3(x):
-                return mod(x)
-
-            func_and_kernel_aten = [
-                (fn1, "triton_fused_cos_sin", (torch.randn(8, device="cuda"),)),
-                (fn2, "triton_fused__softmax", (torch.randn(4, 4, device="cuda"),)),
-                (
-                    fn3,
-                    "triton_fused_native_layer_norm_relu",
-                    (torch.randn(4, 4, device="cuda"),),
-                ),
-            ]
-            func_and_kernel_torch = [
-                (fn1, "triton_fused_cos_sin", (torch.randn(8, device="cuda"),)),
-                (fn2, "triton_fused_softmax", (torch.randn(4, 4, device="cuda"),)),
-                (
-                    fn3,
-                    "triton_fused_LayerNorm_ReLU",
-                    (torch.randn(4, 4, device="cuda"),),
-                ),
-            ]
-
-            def test_funcs(func_and_kernel):
-                with torch.no_grad():
-                    for fn, kernel_name, inps in func_and_kernel:
-                        code = run_and_get_triton_code(fn, *inps)
-                        if kernel_name not in code:
-                            print(code)
-                        self.assertTrue(kernel_name in code)
-
-            test_funcs(func_and_kernel_aten)
-            patch.object(config.triton, "descriptive_names", "torch")(test_funcs)(
-                func_and_kernel_torch
-            )
-
-        def test_split_op_with_sym(self):
             def fn(x: torch.Tensor) -> torch.Tensor:
                 # split(tensor, sympy.Integer), split(tensor, sympy.Expr)
                 return torch.split(x, x.shape[0]), torch.split(x, x.shape[0] // 2)
