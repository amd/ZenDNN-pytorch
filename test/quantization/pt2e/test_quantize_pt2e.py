# Owner(s): ["oncall: quantization"]
import copy
import operator
import unittest
<<<<<<< HEAD
from typing import Any, List, Tuple
import itertools
=======
from typing import Any, List, Optional, Tuple
>>>>>>> 22deb9d1

import torch
import torch._dynamo as torchdynamo
import torch.nn as nn
from torch.ao.ns.fx.utils import compute_sqnr
from torch.ao.quantization import (
    FusedMovingAvgObsFakeQuantize,
    observer,
    MovingAverageMinMaxObserver,
    MovingAveragePerChannelMinMaxObserver,
    QConfigMapping,
)
from torch.ao.quantization._pt2e.quantizer import (
    OperatorConfig,
    QNNPackQuantizer,
    Quantizer,
    X86InductorQuantizer,
)
from torch.ao.quantization._quantize_pt2e import (
    convert_pt2e,
    _convert_to_reference_decomposed_fx,
    prepare_pt2e_quantizer,
    prepare_qat_pt2e_quantizer,
)
from torch.ao.quantization._pt2e.quantizer import QuantizationAnnotation
from torch.ao.quantization.backend_config import get_qnnpack_backend_config

from torch.ao.quantization.qconfig import (
    default_per_channel_symmetric_qnnpack_qat_qconfig,
    default_per_channel_symmetric_qnnpack_qconfig,
    default_symmetric_qnnpack_qat_qconfig,
)
from torch.ao.quantization.quantize_fx import (
    prepare_fx,
    prepare_qat_fx,
    convert_to_reference_fx,
)
from torch.testing._internal.common_quantization import (
    NodeSpec as ns,
    QuantizationTestCase,
    skip_if_no_torchvision,
    skipIfNoQNNPACK,
    skipIfNoX86,
    skipIfNoDynamoSupport,
)
from torch.fx import Node
from torch.testing._internal.common_quantized import override_quantized_engine
from enum import Enum

@skipIfNoQNNPACK
class TestQuantizePT2E(QuantizationTestCase):
    def test_simple_quantizer(self):
        class M(torch.nn.Module):
            def __init__(self):
                super().__init__()
                self.conv = torch.nn.Conv2d(3, 3, 3)

            def forward(self, x):
                return self.conv(x)

        class BackendAQuantizer(Quantizer):
            def annotate(self, model: torch.fx.GraphModule) -> torch.fx.GraphModule:
                for node in model.graph.nodes:
                    if (
                        node.op == "call_function"
                        and node.target == torch.ops.aten.convolution.default
                    ):
                        input_act = node.args[0]
                        assert isinstance(input_act, Node)
                        weight = node.args[1]
                        assert isinstance(weight, Node)
                        bias = node.args[2]
                        assert isinstance(bias, Node)
                        node.meta["quantization_annotation"] = QuantizationAnnotation(
                            input_qspec_map={
                                input_act: observer.default_observer,
                                weight: observer.default_weight_observer,
                                bias: observer.PlaceholderObserver.with_args(dtype=torch.float),
                            },
                            output_qspec=observer.default_observer,
                            _annotated=True,
                        )

            def validate(self, model: torch.fx.GraphModule) -> None:
                pass

            @classmethod
            def get_supported_operators(cls) -> List[OperatorConfig]:
                pass

        m = M().eval()
        example_inputs = (torch.randn(1, 3, 5, 5),)

        # program capture
        m, guards = torchdynamo.export(
            m,
            *copy.deepcopy(example_inputs),
            aten_graph=True,
        )
        m = prepare_pt2e_quantizer(m, BackendAQuantizer())
        m(*example_inputs)
        m = convert_pt2e(m)
        node_occurrence = {
            # two for input of the first conv, one for output for the first conv
            ns.call_function(torch.ops.quantized_decomposed.quantize_per_tensor): 3,
            ns.call_function(torch.ops.quantized_decomposed.dequantize_per_tensor): 3,
        }
        node_list = [
            ns.call_function(torch.ops.quantized_decomposed.dequantize_per_tensor),
            ns.call_function(torch.ops.quantized_decomposed.dequantize_per_tensor),
            ns.call_function(torch.ops.aten.convolution.default),
            ns.call_function(torch.ops.quantized_decomposed.quantize_per_tensor),
        ]
        self.checkGraphModuleNodes(
            m, expected_node_list=node_list, expected_node_occurrence=node_occurrence
        )

    def test_max_pool2d_quantizer(self):
        class M(torch.nn.Module):
            def __init__(self):
                super(M, self).__init__()
                self.conv = torch.nn.Conv2d(2, 2, 1)
                self.pool = torch.nn.MaxPool2d(1, 1)

            def forward(self, x):
                x = self.conv(x)
                x = self.pool(x)
                return x

        class BackendAQuantizer(Quantizer):
            def annotate(self, model: torch.fx.GraphModule) -> torch.fx.GraphModule:
                for node in model.graph.nodes:
                    if (
                        node.op == "call_function"
                        and node.target == torch.ops.aten.convolution.default
                    ):
                        input_act = node.args[0]
                        assert isinstance(input_act, Node)
                        weight = node.args[1]
                        assert isinstance(weight, Node)
                        bias = node.args[2]
                        assert isinstance(bias, Node)
                        node.meta["quantization_annotation"] = QuantizationAnnotation(
                            input_qspec_map={
                                input_act: observer.default_observer,
                                weight: observer.default_weight_observer,
                                bias: observer.PlaceholderObserver.with_args(dtype=torch.float),
                            },
                            output_qspec=observer.default_observer,
                            _annotated=True,
                        )
                    if (
                        node.op == "call_function"
                        and node.target == operator.getitem
                        and node.args[1] == 0
                    ):
                        getitem_node = node
                        maxpool_node = getitem_node.args[0]
                        input_act = maxpool_node.args[0]
                        assert isinstance(input_act, Node)
                        maxpool_node.meta["quantization_annotation"] = QuantizationAnnotation(
                            input_qspec_map={
                                input_act: observer.default_observer,
                            },
                            _annotated=True,
                        )
                        getitem_node.meta["quantization_annotation"] = QuantizationAnnotation(
                            output_qspec=observer.default_observer,
                            _input_output_share_observers=True,
                            _annotated=True,
                        )

            def validate(self, model: torch.fx.GraphModule) -> None:
                pass

            @classmethod
            def get_supported_operators(cls) -> List[OperatorConfig]:
                pass

        m = M()
        m_pt2e = copy.deepcopy(m)
        x = torch.rand(1, 2, 14, 14)
        example_inputs = (x,)
        # program capture
        m, guards = torchdynamo.export(
            m,
            *copy.deepcopy(example_inputs),
            aten_graph=True,
        )
        m = prepare_pt2e_quantizer(m, BackendAQuantizer())
        m(*example_inputs)
        m = convert_pt2e(m)
        node_occurrence = {
            # two for input of maxpool
            # one for input for maxpool
            # one for output of maxpool
            ns.call_function(torch.ops.quantized_decomposed.quantize_per_tensor): 4,
            ns.call_function(torch.ops.quantized_decomposed.dequantize_per_tensor): 4,
        }
        node_list = [
            ns.call_function(torch.ops.quantized_decomposed.dequantize_per_tensor),
            ns.call_function(torch.ops.quantized_decomposed.dequantize_per_tensor),
            ns.call_function(torch.ops.aten.convolution.default),
            ns.call_function(torch.ops.quantized_decomposed.quantize_per_tensor),
            ns.call_function(torch.ops.quantized_decomposed.dequantize_per_tensor),
            ns.call_function(torch.ops.aten.max_pool2d_with_indices.default),
            ns.call_function(torch.ops.quantized_decomposed.quantize_per_tensor),
            ns.call_function(torch.ops.quantized_decomposed.dequantize_per_tensor),
        ]
        self.checkGraphModuleNodes(
            m, expected_node_list=node_list, expected_node_occurrence=node_occurrence
        )


    def test_qnnpack_quantizer_conv(self):
        class M(torch.nn.Module):
            def __init__(self):
                super().__init__()
                self.conv = torch.nn.Conv2d(3, 3, 3)

            def forward(self, x):
                return self.conv(x)

        import torch.ao.quantization._pt2e.quantizer.qnnpack_quantizer as qq

        quantizer = QNNPackQuantizer()
        operator_config = qq.get_symmetric_quantization_config(is_per_channel=True)
        quantizer.set_global(operator_config)
        m = M().eval()
        example_inputs = (torch.randn(1, 3, 5, 5),)

        # program capture
        m, guards = torchdynamo.export(
            m,
            *copy.deepcopy(example_inputs),
            aten_graph=True,
        )

        m = prepare_pt2e_quantizer(m, quantizer)
        m(*example_inputs)
        m = convert_pt2e(m)
        node_occurrence = {
            # input and output are using quantize_per_tensor and weight is using quantize_per_channel
            ns.call_function(torch.ops.quantized_decomposed.quantize_per_tensor): 2,
            ns.call_function(torch.ops.quantized_decomposed.dequantize_per_tensor): 2,
            ns.call_function(torch.ops.quantized_decomposed.quantize_per_channel): 1,
            ns.call_function(torch.ops.quantized_decomposed.dequantize_per_channel): 1,
        }
        node_list = [
            ns.call_function(torch.ops.quantized_decomposed.dequantize_per_tensor),
            ns.call_function(torch.ops.quantized_decomposed.dequantize_per_channel),
            ns.call_function(torch.ops.aten.convolution.default),
            ns.call_function(torch.ops.quantized_decomposed.quantize_per_tensor),
        ]
        self.checkGraphModuleNodes(
            m, expected_node_list=node_list, expected_node_occurrence=node_occurrence
        )

    def test_qnnpack_quantizer_linear(self):
        class M(torch.nn.Module):
            def __init__(self):
                super().__init__()
                self.linear1 = torch.nn.Linear(8, 16, bias=False)
                self.linear2 = torch.nn.Linear(16, 8)

            def forward(self, x):
                return self.linear2(self.linear1(x))

        import torch.ao.quantization._pt2e.quantizer.qnnpack_quantizer as qq

        quantizer = QNNPackQuantizer()
        operator_config = qq.get_symmetric_quantization_config(is_per_channel=True)
        quantizer.set_global(operator_config)
        m_eager = M().eval()

        # Test with 2d inputs
        example_inputs_2d = (torch.randn(9, 8),)
        example_inputs_3d = (torch.randn(9, 10, 8),)
        example_inputs_4d = (torch.randn(9, 10, 11, 8),)
        for example_inputs in [example_inputs_2d, example_inputs_3d, example_inputs_4d]:
            # program capture
            m = m_eager
            m, guards = torchdynamo.export(
                m,
                *copy.deepcopy(example_inputs),
                aten_graph=True,
                tracing_mode="real",
            )

            m = prepare_pt2e_quantizer(m, quantizer)
            # Calibrate
            m(*example_inputs)
            m = convert_pt2e(m)
            pt2_quant_output = m(*example_inputs)
            node_occurrence = {
                # input and output are using quantize_per_tensor and weight is using quantize_per_channel
                ns.call_function(torch.ops.quantized_decomposed.quantize_per_tensor): 3,
                ns.call_function(
                    torch.ops.quantized_decomposed.dequantize_per_tensor
                ): 3,
                ns.call_function(
                    torch.ops.quantized_decomposed.quantize_per_channel
                ): 2,
                ns.call_function(
                    torch.ops.quantized_decomposed.dequantize_per_channel
                ): 2,
            }
            self.checkGraphModuleNodes(m, expected_node_occurrence=node_occurrence)
            qconfig = default_per_channel_symmetric_qnnpack_qconfig
            qconfig_mapping = QConfigMapping().set_global(qconfig)
            backend_config = get_qnnpack_backend_config()
            m_copy = copy.deepcopy(m_eager)
            m_fx = prepare_fx(
                m_copy, qconfig_mapping, example_inputs, backend_config=backend_config
            )
            m_fx(*example_inputs)
            m_fx = _convert_to_reference_decomposed_fx(
                m_fx, backend_config=backend_config
            )
            m_fx, _ = torchdynamo.export(
                m_fx,
                *copy.deepcopy(example_inputs),
                aten_graph=True,
                tracing_mode="real",
            )
            fx_quant_output = m_fx(*example_inputs)
            self.assertTrue(torch.allclose(fx_quant_output, pt2_quant_output))

    def test_qnnpack_quantizer_conv_linear_no_permute(self):
        class M(torch.nn.Module):
            def __init__(self):
                super().__init__()
                self.conv = torch.nn.Conv2d(3, 16, 3)
                self.linear1 = torch.nn.Linear(64, 8, bias=False)
                self.linear2 = torch.nn.Linear(8, 8)

            def forward(self, x):
                conv_out = self.conv(x)
                reshape_out = torch.reshape(conv_out, (2, 64))
                return self.linear2(self.linear1(reshape_out))

        import torch.ao.quantization._pt2e.quantizer.qnnpack_quantizer as qq

        quantizer = QNNPackQuantizer()
        operator_config = qq.get_symmetric_quantization_config(is_per_channel=True)
        quantizer.set_global(operator_config)
        m_eager = M().eval()

        # Test with 2d inputs
        example_inputs = (torch.randn(2, 3, 4, 4),)
        # program capture
        m = m_eager
        m, guards = torchdynamo.export(
            m,
            *copy.deepcopy(example_inputs),
            aten_graph=True,
            tracing_mode="real",
        )

        m = prepare_pt2e_quantizer(m, quantizer)
        # Calibrate
        m(*example_inputs)
        m = convert_pt2e(m)
        pt2_quant_output = m(*example_inputs)
        node_occurrence = {
            # input and output are using quantize_per_tensor and weight is using quantize_per_channel
            ns.call_function(torch.ops.quantized_decomposed.quantize_per_tensor): 5,
            ns.call_function(torch.ops.quantized_decomposed.dequantize_per_tensor): 5,
            ns.call_function(torch.ops.quantized_decomposed.quantize_per_channel): 3,
            ns.call_function(torch.ops.quantized_decomposed.dequantize_per_channel): 3,
        }
        self.checkGraphModuleNodes(m, expected_node_occurrence=node_occurrence)
        qconfig = default_per_channel_symmetric_qnnpack_qconfig
        qconfig_mapping = QConfigMapping().set_global(qconfig)
        backend_config = get_qnnpack_backend_config()
        m_copy = copy.deepcopy(m_eager)
        m_fx = prepare_fx(
            m_copy, qconfig_mapping, example_inputs, backend_config=backend_config
        )
        m_fx(*example_inputs)
        m_fx = _convert_to_reference_decomposed_fx(m_fx, backend_config=backend_config)
        fx_quant_output = m_fx(*example_inputs)
        self.assertTrue(torch.allclose(fx_quant_output, pt2_quant_output))

    @unittest.skip(
        "Skip due to linear traces into a different pattern. See test comment."
    )
    def test_qnnpack_quantizer_conv_linear(self):
        """
        This test fails because linear decompositon changes due to the presence of
        permute node. In the below linear 1 is decomposed as
        %t_default : [#users=1] = call_function[target=torch.ops.aten.t.default](args = (%_param_constant2,), kwargs = {})
        %clone_default : [#users=1] = call_function[target=torch.ops.aten.clone.default](args = (%permute_default,), kwargs = {memory_format: torch.contiguous_format})  # noqa: B950
        %_unsafe_view_default : [#users=1] = call_function[target=torch.ops.aten._unsafe_view.default](args = (%clone_default, [8, 16]), kwargs = {})  # noqa: B950
        %mm_default : [#users=1] = call_function[target=torch.ops.aten.mm.default](args = (%_unsafe_view_default, %t_default), kwargs = {})  # noqa: B950
        %view_default : [#users=1] = call_function[target=torch.ops.aten.view.default](args = (%mm_default, [2, 2, 2, 8]), kwargs = {})  # noqa: B950

        Note the presence of cline and unsafe_view. This is due to permute
        """

        class M(torch.nn.Module):
            def __init__(self):
                super().__init__()
                self.conv = torch.nn.Conv2d(3, 16, 3)
                self.linear1 = torch.nn.Linear(16, 8, bias=False)
                self.linear2 = torch.nn.Linear(8, 8)

            def forward(self, x):
                conv_out = self.conv(x)
                permute_out = torch.permute(conv_out, (0, 2, 3, 1))
                return self.linear2(self.linear1(permute_out))

        import torch.ao.quantization._pt2e.quantizer.qnnpack_quantizer as qq

        quantizer = QNNPackQuantizer()
        operator_config = qq.get_symmetric_quantization_config(is_per_channel=True)
        quantizer.set_global(operator_config)
        m_eager = M().eval()

        # Test with 2d inputs
        example_inputs = (torch.randn(2, 3, 4, 4),)
        # program capture
        m = m_eager
        m, guards = torchdynamo.export(
            m,
            *copy.deepcopy(example_inputs),
            aten_graph=True,
            tracing_mode="real",
        )

        m = prepare_pt2e_quantizer(m, quantizer)
        # Calibrate
        m(*example_inputs)
        m = convert_pt2e(m)
        pt2_quant_output = m(*example_inputs)
        node_occurrence = {
            # input and output are using quantize_per_tensor and weight is using quantize_per_channel
            ns.call_function(torch.ops.quantized_decomposed.quantize_per_tensor): 3,
            ns.call_function(torch.ops.quantized_decomposed.dequantize_per_tensor): 3,
            ns.call_function(torch.ops.quantized_decomposed.quantize_per_channel): 2,
            ns.call_function(torch.ops.quantized_decomposed.dequantize_per_channel): 2,
        }
        self.checkGraphModuleNodes(m, expected_node_occurrence=node_occurrence)
        qconfig = default_per_channel_symmetric_qnnpack_qconfig
        qconfig_mapping = QConfigMapping().set_global(qconfig)
        backend_config = get_qnnpack_backend_config()
        m_copy = copy.deepcopy(m)
        m_fx = prepare_fx(
            m_copy, qconfig_mapping, example_inputs, backend_config=backend_config
        )
        m_fx = convert_to_reference_fx(m_fx, backend_config=backend_config)
        fx_quant_output = m_fx(*example_inputs)
        self.assertTrue(torch.allclose(fx_quant_output, pt2_quant_output))

    def test_qnnpack_quantizer_obs_sharing_ops(self):
        class M(torch.nn.Module):
            def __init__(self):
                super().__init__()
                self.conv = torch.nn.Conv2d(3, 3, 3)
                self.hardtanh = torch.nn.Hardtanh()
                self.adaptive_avg_pool2d = torch.nn.AdaptiveAvgPool2d((1, 1))

            def forward(self, x):
                x = self.conv(x)
                x = self.adaptive_avg_pool2d(x)
                x = self.hardtanh(x)
                x = torch.mean(x)
                return x

        import torch.ao.quantization._pt2e.quantizer.qnnpack_quantizer as qq

        quantizer = QNNPackQuantizer()
        operator_config = qq.get_symmetric_quantization_config(is_per_channel=True)
        quantizer.set_global(operator_config)
        m = M().eval()
        example_inputs = (torch.randn(1, 3, 5, 5),)

        # program capture
        m, guards = torchdynamo.export(
            m,
            *copy.deepcopy(example_inputs),
            aten_graph=True,
        )

        m = prepare_pt2e_quantizer(m, quantizer)
        m(*example_inputs)
        m = convert_pt2e(m)
        node_occurrence = {
            # input and output are using quantize_per_tensor and weight is using quantize_per_channel
            ns.call_function(torch.ops.quantized_decomposed.quantize_per_tensor): 5,
            ns.call_function(torch.ops.quantized_decomposed.dequantize_per_tensor): 5,
            ns.call_function(torch.ops.quantized_decomposed.quantize_per_channel): 1,
            ns.call_function(torch.ops.quantized_decomposed.dequantize_per_channel): 1,
        }
        node_list = [
            ns.call_function(torch.ops.quantized_decomposed.dequantize_per_tensor),
            ns.call_function(torch.ops.quantized_decomposed.dequantize_per_channel),
            ns.call_function(torch.ops.aten.convolution.default),
            ns.call_function(torch.ops.quantized_decomposed.quantize_per_tensor),
            ns.call_function(torch.ops.quantized_decomposed.dequantize_per_tensor),
            ns.call_function(torch.ops.aten.mean.dim),
            ns.call_function(torch.ops.quantized_decomposed.quantize_per_tensor),
            ns.call_function(torch.ops.quantized_decomposed.dequantize_per_tensor),
            ns.call_function(torch.ops.aten.hardtanh.default),
            ns.call_function(torch.ops.quantized_decomposed.quantize_per_tensor),
            ns.call_function(torch.ops.quantized_decomposed.dequantize_per_tensor),
            ns.call_function(torch.ops.aten.mean.default),
            ns.call_function(torch.ops.quantized_decomposed.quantize_per_tensor),
            ns.call_function(torch.ops.quantized_decomposed.dequantize_per_tensor),
        ]
        self.checkGraphModuleNodes(
            m, expected_node_list=node_list, expected_node_occurrence=node_occurrence
        )

    def test_prepare_qat_conv_bn_fusion(self):
        class M(torch.nn.Module):
            def __init__(self):
                super().__init__()
                self.conv = torch.nn.Conv2d(3, 3, 3)
                self.bn = torch.nn.BatchNorm2d(3)

            def forward(self, x):
                x = self.conv(x)
                x = self.bn(x)
                return x

        example_inputs = (torch.randn(1, 3, 5, 5),)
        self._verify_symmetric_qnnpack_qat_graph(M(), example_inputs, is_per_channel=False, has_relu=False)
        self._verify_symmetric_qnnpack_qat_graph(M(), example_inputs, is_per_channel=True, has_relu=False)

    def test_prepare_qat_conv_bn_fusion_constant_args(self):
        class M(torch.nn.Module):
            def __init__(self):
                super().__init__()
                self.conv = torch.nn.Conv2d(3, 3, 3, stride=(2, 2), padding=(4, 4))
                self.bn = torch.nn.BatchNorm2d(3)

            def forward(self, x):
                x = self.conv(x)
                x = self.bn(x)
                return x

        example_inputs = (torch.randn(1, 3, 5, 5),)
        # stride, padding, dilation, transposed, output_padding, groups
        conv_args = ((2, 2), (4, 4), (1, 1), False, (0, 0), 1)
        self._verify_symmetric_qnnpack_qat_graph(
            M(), example_inputs, is_per_channel=False, has_relu=False, expected_conv_constant_args=conv_args
        )
        self._verify_symmetric_qnnpack_qat_graph(
            M(), example_inputs, is_per_channel=True, has_relu=False, expected_conv_constant_args=conv_args
        )
        self._verify_symmetric_qnnpack_qat_numerics(M(), example_inputs, is_per_channel=False)
        self._verify_symmetric_qnnpack_qat_numerics(M(), example_inputs, is_per_channel=True)

    def test_prepare_qat_conv_bn_fusion_no_conv_bias(self):
        class M1(torch.nn.Module):
            """
            Single conv + BN with no conv bias.
            """
            def __init__(self):
                super().__init__()
                self.conv1 = torch.nn.Conv2d(3, 3, 3, bias=False)
                self.bn1 = torch.nn.BatchNorm2d(3)

            def forward(self, x):
                x = self.conv1(x)
                x = self.bn1(x)
                return x

        class M2(torch.nn.Module):
            """
            Mixed conv + BN with and without conv bias.
            """
            def __init__(self):
                super().__init__()
                self.conv1 = torch.nn.Conv2d(3, 3, 3, bias=False)
                self.bn1 = torch.nn.BatchNorm2d(3)
                self.conv2 = torch.nn.Conv2d(3, 3, 3, bias=True)
                self.bn2 = torch.nn.BatchNorm2d(3)

            def forward(self, x):
                x = self.conv1(x)
                x = self.bn1(x)
                x = self.conv2(x)
                x = self.bn2(x)
                return x

        example_inputs = (torch.randn(3, 3, 5, 5),)
        self._verify_symmetric_qnnpack_qat_graph(
            M1(), example_inputs, is_per_channel=False, has_relu=False, has_bias=False
        )
        self._verify_symmetric_qnnpack_qat_graph(
            M1(), example_inputs, is_per_channel=True, has_relu=False, has_bias=False
        )
        self._verify_symmetric_qnnpack_qat_numerics(M1(), example_inputs, is_per_channel=False)
        self._verify_symmetric_qnnpack_qat_numerics(M1(), example_inputs, is_per_channel=True)
        self._verify_symmetric_qnnpack_qat_numerics(M2(), example_inputs, is_per_channel=False)
        self._verify_symmetric_qnnpack_qat_numerics(M2(), example_inputs, is_per_channel=True)

    def test_prepare_qat_conv_bn_relu_fusion(self):
        class M(torch.nn.Module):
            def __init__(self):
                super().__init__()
                self.conv = torch.nn.Conv2d(3, 3, 3)
                self.bn = torch.nn.BatchNorm2d(3)
                self.relu = torch.nn.ReLU()

            def forward(self, x):
                x = self.conv(x)
                x = self.bn(x)
                x = self.relu(x)
                return x

        example_inputs = (torch.randn(1, 3, 5, 5),)
        self._verify_symmetric_qnnpack_qat_graph(M(), example_inputs, is_per_channel=False, has_relu=True)
        self._verify_symmetric_qnnpack_qat_graph(M(), example_inputs, is_per_channel=True, has_relu=True)

    def test_prepare_qat_conv_bn_fusion_getitem_placeholder(self):
        """
        Test this special case seen in resnet18:

          maxpool -> maxpool_getitem -> conv -> bn -> conv_bn_getitem

        We want the metadata to be copied from the `conv_bn_getitem` node, not `maxpool_getitem`.
        """
        class M(torch.nn.Module):
            def __init__(self):
                super().__init__()
                self.maxpool = torch.nn.MaxPool2d(kernel_size=1)
                self.conv = torch.nn.Conv2d(3, 3, 3)
                self.bn = torch.nn.BatchNorm2d(3)

            def forward(self, x):
                x = self.maxpool(x)
                x = self.conv(x)
                x = self.bn(x)
                return x

        def _get_getitem_nodes(m: torch.fx.GraphModule):
            """
            Return a 2-tuple of (maxpool_getitem_node, conv_bn_getitem_node) from the graph.
            """
            maxpool_getitem_node, conv_bn_getitem_node = None, None
            for node in m.graph.nodes:
                if node.target != operator.getitem:
                    continue
                if node.args[0].target == torch.ops.aten.max_pool2d_with_indices.default:
                    maxpool_getitem_node = node
                elif node.args[0].target == torch.ops.aten._native_batch_norm_legit.default:
                    conv_bn_getitem_node = node
                else:
                    raise ValueError("Unexpected getitem node ", node, node.args)
            assert maxpool_getitem_node is not None, "did not find maxpool getitem node, bad test setup"
            assert conv_bn_getitem_node is not None, "did not find conv bn getitem node, bad test setup"
            return (maxpool_getitem_node, conv_bn_getitem_node)

        # Program capture
        example_inputs = (torch.randn(1, 3, 5, 5),)
        m, guards = torchdynamo.export(
            M(),
            *copy.deepcopy(example_inputs),
            aten_graph=True,
        )
        m.graph.eliminate_dead_code()
        m.recompile()
        (_, original_conv_bn_getitem_node) = _get_getitem_nodes(m)

        # Prepare QAT
        import torch.ao.quantization._pt2e.quantizer.qnnpack_quantizer as qq
        quantizer = QNNPackQuantizer()
        quantizer.set_global(qq.get_symmetric_quantization_config(is_per_channel=False, is_qat=True))
        m = prepare_qat_pt2e_quantizer(m, quantizer)
        (maxpool_getitem_node, conv_bn_getitem_node) = _get_getitem_nodes(m)

        # Verify that the metadata was copied from `conv_bn_getitem`, not `maxpool_getitem`
        original_conv_bn_getitem_meta = original_conv_bn_getitem_node.meta["quantization_annotation"]
        maxpool_getitem_meta = maxpool_getitem_node.meta["quantization_annotation"]
        conv_bn_getitem_meta = conv_bn_getitem_node.meta["quantization_annotation"]
        self.assertEqual(conv_bn_getitem_meta, original_conv_bn_getitem_meta)
        self.assertNotEqual(conv_bn_getitem_meta, maxpool_getitem_meta)

    def _verify_symmetric_qnnpack_qat_graph(
        self,
        m: torch.fx.GraphModule,
        example_inputs: Tuple[Any, ...],
        is_per_channel: bool,
        has_relu: bool,
        has_bias: bool = True,
        expected_conv_constant_args: Optional[Tuple[Any, ...]] = None,
    ):
        """
        Verify that the graph module matches the fused QAT [conv - bn (- relu)] pattern
        with fake quantizes inserted into the correct places.
        # TODO: also verify that metadata is copied over to the new nodes.
        """
        import torch.ao.quantization._pt2e.quantizer.qnnpack_quantizer as qq
        quantizer = QNNPackQuantizer()
        quantizer.set_global(qq.get_symmetric_quantization_config(is_per_channel, is_qat=True))
        m, guards = torchdynamo.export(
            m,
            *copy.deepcopy(example_inputs),
            aten_graph=True,
            tracing_mode="real",
        )
        m = prepare_qat_pt2e_quantizer(m, quantizer)
        m(*example_inputs)

        # Verify: getitem output activation fake quantize
        output_node = list(m.graph.nodes)[-1]
        output_fq_node = output_node.args[0][0]
        self.assertTrue(output_fq_node.target.startswith("activation_post_process_"))
        output_fq_mod = getattr(m, output_fq_node.target)
        self.assertEqual(type(output_fq_mod), FusedMovingAvgObsFakeQuantize)
        self.assertEqual(type(output_fq_mod.activation_post_process), MovingAverageMinMaxObserver)
        self.assertEqual(output_fq_mod.dtype, torch.qint8)
        self.assertEqual(output_fq_mod.quant_min, -128)
        self.assertEqual(output_fq_mod.quant_max, 127)

        # Verify: getitem(bn, 0) or relu(getitem(bn, 0))
        if has_relu:
            relu_node = output_fq_node.args[0]
            getitem_node = relu_node.args[0]
            self.assertEqual(relu_node.target, torch.ops.aten.relu.default)
        else:
            relu_node = None
            getitem_node = output_fq_node.args[0]
        bn_node = getitem_node.args[0]
        self.assertEqual(getitem_node.target, operator.getitem)
        self.assertEqual(bn_node.target, torch.ops.aten._native_batch_norm_legit.default)

        # Verify: conv / scale_factor.reshape [+ bias.reshape]
        if has_bias:
            add_bias_node = bn_node.args[0]
            (div_scale_factor_node, bias_reshape_node) = add_bias_node.args
            self.assertEqual(add_bias_node.target, torch.ops.aten.add.Tensor)
            self.assertEqual(bias_reshape_node.target, torch.ops.aten.view.default)
        else:
            div_scale_factor_node = bn_node.args[0]
        (conv_node, scale_factor_reshape_node) = div_scale_factor_node.args
        self.assertEqual(div_scale_factor_node.target, torch.ops.aten.div.Tensor)
        self.assertEqual(conv_node.target, torch.ops.aten.convolution.default)
        self.assertEqual(scale_factor_reshape_node.target, torch.ops.aten.view.default)

        # Verify: conv constant args
        if expected_conv_constant_args is not None:
            assert len(expected_conv_constant_args) == 6, "wrong num conv args, bad test setup"
            for i in range(6):
                self.assertEqual(conv_node.args[i + 3], expected_conv_constant_args[i])

        # Verify: conv input activation fake quantize
        conv_input_fq_node = conv_node.args[0]
        conv_input_node = conv_input_fq_node.args[0]
        self.assertTrue(conv_input_fq_node.target.startswith("activation_post_process_"))
        conv_input_fq_mod = getattr(m, conv_input_fq_node.target)
        self.assertEqual(type(conv_input_fq_mod), FusedMovingAvgObsFakeQuantize)
        self.assertEqual(type(conv_input_fq_mod.activation_post_process), MovingAverageMinMaxObserver)
        self.assertEqual(conv_input_fq_mod.dtype, torch.qint8)
        self.assertEqual(conv_input_fq_mod.quant_min, -128)
        self.assertEqual(conv_input_fq_mod.quant_max, 127)
        self.assertTrue(conv_input_node.op, "placeholder")

        # Verify: conv weight fake quantize
        conv_weight_fq_node = conv_node.args[1]
        self.assertTrue(conv_weight_fq_node.target.startswith("activation_post_process_"))
        conv_weight_fq_mod = getattr(m, conv_weight_fq_node.target)
        if is_per_channel:
            expected_weight_observer_type = MovingAveragePerChannelMinMaxObserver
        else:
            expected_weight_observer_type = MovingAverageMinMaxObserver
        self.assertEqual(type(conv_weight_fq_mod), FusedMovingAvgObsFakeQuantize)
        self.assertEqual(type(conv_weight_fq_mod.activation_post_process), expected_weight_observer_type)
        self.assertEqual(conv_weight_fq_mod.dtype, torch.qint8)
        self.assertEqual(conv_weight_fq_mod.quant_min, -127)
        self.assertEqual(conv_weight_fq_mod.quant_max, 127)

        # Verify: conv(fq(input), fq(weight * scale_factor.reshape), zero_bias)
        zero_bias_node = conv_node.args[2]
        mul_weight_scale_factor_node = conv_weight_fq_node.args[0]
        (conv_weight_fq_node, scale_factor_reshape_node) = mul_weight_scale_factor_node.args
        if has_bias:
            self.assertEqual(zero_bias_node.target, torch.ops.aten.zeros_like.default)
        else:
            self.assertTrue(zero_bias_node is None)
        self.assertEqual(mul_weight_scale_factor_node.target, torch.ops.aten.mul.Tensor)
        self.assertEqual(scale_factor_reshape_node.target, torch.ops.aten.view.default)

        # Verify: scale_factor = bn_weight / sqrt(bn_running_var + eps)
        scale_factor_node = scale_factor_reshape_node.args[0]
        (bn_weight_node, sqrt_node) = scale_factor_node.args
        bn_running_var_add_node = sqrt_node.args[0]
        (bn_running_var_node, eps) = bn_running_var_add_node.args
        self.assertEqual(scale_factor_node.target, torch.ops.aten.div.Tensor)
        self.assertTrue("param_constant" in bn_weight_node.target)
        self.assertEqual(sqrt_node.target, torch.ops.aten.sqrt.default)
        self.assertEqual(bn_running_var_add_node.target, torch.ops.aten.add.Tensor)
        self.assertTrue("tensor_constant" in bn_running_var_node.target)
        self.assertEqual(eps, 1e-5)

    # TODO: merge these numerics tests with the graph tests above
    def test_prepare_qat_conv_bn_numerics(self):
        class M(torch.nn.Module):
            def __init__(self):
                super().__init__()
                self.conv = torch.nn.Conv2d(3, 3, 3)
                self.bn = torch.nn.BatchNorm2d(3)

            def forward(self, x):
                x = self.conv(x)
                x = self.bn(x)
                return x

        example_inputs = (torch.randn(1, 3, 5, 5),)
        self._verify_symmetric_qnnpack_qat_numerics(M(), example_inputs, is_per_channel=False)
        self._verify_symmetric_qnnpack_qat_numerics(M(), example_inputs, is_per_channel=True)

    def test_prepare_qat_conv_bn_relu_numerics(self):
        class M(torch.nn.Module):
            def __init__(self):
                super().__init__()
                self.conv = torch.nn.Conv2d(3, 3, 3)
                self.bn = torch.nn.BatchNorm2d(3)
                self.relu = torch.nn.ReLU()

            def forward(self, x):
                x = self.conv(x)
                x = self.bn(x)
                x = self.relu(x)
                return x

        example_inputs = (torch.randn(1, 3, 5, 5),)
        self._verify_symmetric_qnnpack_qat_numerics(M(), example_inputs, is_per_channel=False)
        self._verify_symmetric_qnnpack_qat_numerics(M(), example_inputs, is_per_channel=True)

    def _verify_symmetric_qnnpack_qat_numerics(
        self,
        model: torch.nn.Module,
        example_inputs: Tuple[Any, ...],
        is_per_channel: bool,
        verify_convert: bool = False,
    ):
        """
        Helper method to verify that the QAT numerics for PT2E quantization match those of
        FX graph mode quantization for symmetric qnnpack.
        """
        # PT2 export
        import torch.ao.quantization._pt2e.quantizer.qnnpack_quantizer as qq
        model_pt2e = copy.deepcopy(model)
        quantizer = QNNPackQuantizer()
        quantizer.set_global(qq.get_symmetric_quantization_config(is_per_channel=is_per_channel, is_qat=True))
        model_pt2e, guards = torchdynamo.export(
            model_pt2e,
            *copy.deepcopy(example_inputs),
            aten_graph=True,
        )
        model_pt2e = prepare_qat_pt2e_quantizer(model_pt2e, quantizer)
        after_prepare_result_pt2e = model_pt2e(*example_inputs)

        # FX
        # Note: In order to match the PT2E numerics exactly, we need to feed the
        # example inputs to the model once before calling prepare, since this is
        # what torchdynamo.export does. Otherwise, the BN running mean and variance
        # would diverge in the two flows and this test would fail. For more detail,
        # see https://github.com/pytorch/pytorch/issues/95900.
        model_fx = copy.deepcopy(model)
        model_fx(*example_inputs)
        if is_per_channel:
            default_qconfig = default_per_channel_symmetric_qnnpack_qat_qconfig
        else:
            default_qconfig = default_symmetric_qnnpack_qat_qconfig
        qconfig_mapping = QConfigMapping().set_global(default_qconfig)
        backend_config = get_qnnpack_backend_config()
        model_fx = prepare_qat_fx(model_fx, qconfig_mapping, example_inputs, backend_config=backend_config)
        after_prepare_result_fx = model_fx(*example_inputs)

        # Verify that numerics match
        self.assertEqual(after_prepare_result_pt2e, after_prepare_result_fx)

        if verify_convert:
            model_pt2e = convert_pt2e(model_pt2e)
            quant_result_pt2e = model_pt2e(*example_inputs)

            model_fx = _convert_to_reference_decomposed_fx(model_fx, backend_config=backend_config)
            quant_result_fx = model_fx(*example_inputs)
            self.assertEqual(after_prepare_result_pt2e, after_prepare_result_fx)


    def test_convert_qat_conv_bn_numerics(self):
        class M(torch.nn.Module):
            def __init__(self):
                super().__init__()
                self.conv = torch.nn.Conv2d(3, 3, 3)
                self.bn = torch.nn.BatchNorm2d(3)

            def forward(self, x):
                x = self.conv(x)
                x = self.bn(x)
                return x

        example_inputs = (torch.randn(1, 3, 5, 5),)
        self._verify_symmetric_qnnpack_qat_numerics(M(), example_inputs, is_per_channel=False)
        # TODO: enable in a separate PR
        # self._verify_symmetric_qnnpack_qat_numerics(M(), example_inputs, is_per_channel=True)

class TestQuantizePT2EModels(QuantizationTestCase):
    @skip_if_no_torchvision
    @skipIfNoQNNPACK
    def test_resnet18_with_quantizer_api(self):
        import torchvision

        with override_quantized_engine("qnnpack"):
            example_inputs = (torch.randn(1, 3, 224, 224),)
            m = torchvision.models.resnet18().eval()
            m_copy = copy.deepcopy(m)
            # program capture
            m, guards = torchdynamo.export(
                m,
                *copy.deepcopy(example_inputs),
                aten_graph=True,
            )

            before_fusion_result = m(*example_inputs)
            import torch.ao.quantization._pt2e.quantizer.qnnpack_quantizer as qq

            quantizer = QNNPackQuantizer()
            operator_config = qq.get_symmetric_quantization_config(is_per_channel=True)
            quantizer.set_global(operator_config)
            m = prepare_pt2e_quantizer(m, quantizer)
            # checking that we inserted observers correctly for maxpool operator (input and
            # output share observer instance)
            self.assertEqual(
                id(m.activation_post_process_3), id(m.activation_post_process_2)
            )
            after_prepare_result = m(*example_inputs)
            m = convert_pt2e(m)

            after_quant_result = m(*example_inputs)

            # comparing with existing fx graph mode quantization reference flow
            qconfig = default_per_channel_symmetric_qnnpack_qconfig
            qconfig_mapping = QConfigMapping().set_global(qconfig)
            backend_config = get_qnnpack_backend_config()
            m_fx = prepare_fx(
                m_copy, qconfig_mapping, example_inputs, backend_config=backend_config
            )
            after_prepare_result_fx = m_fx(*example_inputs)
            m_fx = convert_to_reference_fx(m_fx, backend_config=backend_config)

            after_quant_result_fx = m_fx(*example_inputs)

            # the result matches exactly after prepare
            # Note: this currently will always be true since we are inserting observers
            # the check becomes useful when we add qat examples
            # but we can still manully inspect the printed observers to make sure
            # it matches
            self.assertEqual(after_prepare_result, after_prepare_result_fx)
            self.assertEqual(
                compute_sqnr(after_prepare_result, after_prepare_result_fx),
                torch.tensor(float("inf")),
            )
            # there are slight differences after convert due to different implementations
            # of quant/dequant
            self.assertTrue(
                torch.max(after_quant_result - after_quant_result_fx) < 1e-1
            )
            self.assertTrue(
                compute_sqnr(after_quant_result, after_quant_result_fx) > 35
            )


@skipIfNoDynamoSupport
class TestX86InductorQuantizePT2E(QuantizationTestCase):
    @skipIfNoX86
    def test_conv2d_with_quantizer_api(self):
        class Mod(torch.nn.Module):
            def __init__(self, ) -> None:
                super().__init__()
                self.conv = nn.Conv2d(3, 6, (2, 2), stride=(1, 1), padding=(1, 1))

            def forward(self, x):
                return self.conv(x)

        with override_quantized_engine("x86"):
            with torch.no_grad():
                m = Mod().eval()
                m_copy = copy.deepcopy(m)
                example_inputs = (torch.randn(2, 3, 16, 16),)
                # program capture
                m, guards = torchdynamo.export(
                    m,
                    *copy.deepcopy(example_inputs),
                    aten_graph=True,
                )

                before_fusion_result = m(*example_inputs)
                import torch.ao.quantization._pt2e.quantizer.x86_inductor_quantizer as xiq
                quantizer = X86InductorQuantizer()
                operator_config = xiq.get_default_x86_inductor_quantization_config()
                quantizer.set_global(operator_config)
                # Insert Observer
                m = prepare_pt2e_quantizer(m, quantizer)
                after_prepare_result = m(*example_inputs)
                m = convert_pt2e(m)
                node_occurrence = {
                    # one for input and weight of the conv, one for output for the conv
                    ns.call_function(torch.ops.quantized_decomposed.quantize_per_tensor): 2,
                    ns.call_function(torch.ops.quantized_decomposed.dequantize_per_tensor): 2,
                    ns.call_function(torch.ops.quantized_decomposed.quantize_per_channel): 1,
                    ns.call_function(torch.ops.quantized_decomposed.dequantize_per_channel): 1,
                }
                node_list = [
                    ns.call_function(torch.ops.quantized_decomposed.quantize_per_tensor),
                    ns.call_function(torch.ops.quantized_decomposed.dequantize_per_tensor),
                    ns.call_function(torch.ops.aten.convolution.default),
                    ns.call_function(torch.ops.quantized_decomposed.quantize_per_tensor),
                    ns.call_function(torch.ops.quantized_decomposed.dequantize_per_tensor),
                ]
                self.checkGraphModuleNodes(m,
                                           expected_node_occurrence=node_occurrence,
                                           expected_node_list=node_list)

    @skipIfNoX86
    def test_conv2d_unary_with_quantizer_api(self):
        class Mod(torch.nn.Module):
            def __init__(self, inplace_relu: bool = False, use_bias: bool = False) -> None:
                super().__init__()
                self.conv = nn.Conv2d(3, 6, (2, 2), stride=(1, 1), padding=(1, 1), bias=use_bias)
                self.relu = nn.ReLU(inplace=inplace_relu)

            def forward(self, x):
                return self.relu(self.conv(x))

        inplace_relu_list = [True, False]
        use_bias_list = [True, False]
        with override_quantized_engine("x86"):
            with torch.no_grad():
                for inplace_relu, use_bias in itertools.product(inplace_relu_list, use_bias_list):
                    m = Mod(inplace_relu=inplace_relu, use_bias=use_bias).eval()
                    m_copy = copy.deepcopy(m)
                    example_inputs = (torch.randn(2, 3, 16, 16),)
                    # program capture
                    m, guards = torchdynamo.export(
                        m,
                        *copy.deepcopy(example_inputs),
                        aten_graph=True,
                    )

                    before_fusion_result = m(*example_inputs)
                    import torch.ao.quantization._pt2e.quantizer.x86_inductor_quantizer as xiq
                    quantizer = X86InductorQuantizer()
                    operator_spec = xiq.get_default_x86_inductor_quantization_config()
                    quantizer.set_global(operator_spec)
                    # Insert Observer
                    m = prepare_pt2e_quantizer(m, quantizer)
                    after_prepare_result = m(*example_inputs)
                    m = convert_pt2e(m)
                    node_occurrence = {
                        # one for input and weight of the conv, one for output for the relu
                        ns.call_function(torch.ops.quantized_decomposed.quantize_per_tensor): 2,
                        ns.call_function(torch.ops.quantized_decomposed.dequantize_per_tensor): 2,
                        ns.call_function(torch.ops.quantized_decomposed.quantize_per_channel): 1,
                        ns.call_function(torch.ops.quantized_decomposed.dequantize_per_channel): 1,
                    }
                    node_list = [
                        ns.call_function(torch.ops.quantized_decomposed.quantize_per_tensor),
                        ns.call_function(torch.ops.quantized_decomposed.dequantize_per_tensor),
                        ns.call_function(torch.ops.aten.convolution.default),
                        ns.call_function(torch.ops.aten.relu_.default if inplace_relu else torch.ops.aten.relu.default),
                        ns.call_function(torch.ops.quantized_decomposed.quantize_per_tensor),
                        ns.call_function(torch.ops.quantized_decomposed.dequantize_per_tensor),
                    ]
                    self.checkGraphModuleNodes(m,
                                               expected_node_occurrence=node_occurrence,
                                               expected_node_list=node_list)

    @skipIfNoX86
    def test_conv2d_binary_with_quantizer_api(self):
        class Conv2DType(Enum):
            left = 1
            right = 2
            both = 3

        class Mod(torch.nn.Module):
            def __init__(self,
                         inplace_add: bool = False,
                         conv2d_type: Conv2DType = Conv2DType.left,
                         use_bias: bool = False,
                         ) -> None:
                super().__init__()
                self.conv = torch.nn.Conv2d(
                    in_channels=3, out_channels=3, kernel_size=3, stride=1, padding=1, bias=use_bias
                )
                self.conv2 = torch.nn.Conv2d(
                    in_channels=3, out_channels=3, kernel_size=3, stride=1, padding=1, bias=use_bias
                )
                self.relu = nn.ReLU()
                self.inplace_add = inplace_add
                self.conv2d_type = conv2d_type

            def forward(self, x):
                if self.conv2d_type == Conv2DType.left:
                    if self.inplace_add:
                        tmp = self.conv(x)
                        tmp += self.relu(x)
                        return tmp
                    else:
                        return self.conv(x) + self.relu(x)
                elif self.conv2d_type == Conv2DType.right:
                    if self.inplace_add:
                        tmp = self.relu(x)
                        tmp += self.conv(x)
                        return tmp
                    else:
                        return self.relu(x) + self.conv(x)
                elif self.conv2d_type == Conv2DType.both:
                    if self.inplace_add:
                        tmp = self.conv(x)
                        tmp += self.conv2(x)
                        return tmp
                    else:
                        return self.conv(x) + self.conv2(x)


        inplace_add_list = [True, False]
        conv2d_type_list = [Conv2DType.left, Conv2DType.right, Conv2DType.both]
        use_bias_list = [True, False]
        with override_quantized_engine("x86"):
            with torch.no_grad():
                for inplace_add, conv2d_type, use_bias in itertools.product(inplace_add_list, conv2d_type_list, use_bias_list):
                    m = Mod(inplace_add=inplace_add, conv2d_type=conv2d_type, use_bias=use_bias).eval()
                    m_copy = copy.deepcopy(m)
                    example_inputs = (torch.randn(2, 3, 16, 16),)
                    # program capture
                    m, guards = torchdynamo.export(
                        m,
                        *copy.deepcopy(example_inputs),
                        aten_graph=True,
                    )

                    before_fusion_result = m(*example_inputs)
                    import torch.ao.quantization._pt2e.quantizer.x86_inductor_quantizer as xiq
                    quantizer = X86InductorQuantizer()
                    operator_spec = xiq.get_default_x86_inductor_quantization_config()
                    quantizer.set_global(operator_spec)
                    # Insert Observer
                    m = prepare_pt2e_quantizer(m, quantizer)
                    after_prepare_result = m(*example_inputs)
                    m = convert_pt2e(m)
                    if conv2d_type != Conv2DType.both:
                        node_occurrence = {
                            # one for input and weight of the conv
                            # one for output for the add
                            # one for extra input node of add
                            ns.call_function(torch.ops.quantized_decomposed.quantize_per_tensor): 3,
                            ns.call_function(torch.ops.quantized_decomposed.dequantize_per_tensor): 3,
                            ns.call_function(torch.ops.quantized_decomposed.quantize_per_channel): 1,
                            ns.call_function(torch.ops.quantized_decomposed.dequantize_per_channel): 1,
                        }
                    else:
                        node_occurrence = {
                            # one for input and weight of the conv
                            # one for output for the add
                            # 2 conv will share same input quant/dequant
                            # one for extra input node of add
                            ns.call_function(torch.ops.quantized_decomposed.quantize_per_tensor): 3,
                            ns.call_function(torch.ops.quantized_decomposed.dequantize_per_tensor): 3,
                            ns.call_function(torch.ops.quantized_decomposed.quantize_per_channel): 2,
                            ns.call_function(torch.ops.quantized_decomposed.dequantize_per_channel): 2,
                        }
                    node_list = [
                        ns.call_function(torch.ops.quantized_decomposed.quantize_per_tensor),
                        ns.call_function(torch.ops.quantized_decomposed.dequantize_per_tensor),
                        ns.call_function(torch.ops.aten.convolution.default),
                        ns.call_function(torch.ops.aten.add_.Tensor if inplace_add else torch.ops.aten.add.Tensor),
                        ns.call_function(torch.ops.quantized_decomposed.quantize_per_tensor),
                        ns.call_function(torch.ops.quantized_decomposed.dequantize_per_tensor),
                    ]
                    self.checkGraphModuleNodes(m,
                                               expected_node_occurrence=node_occurrence,
                                               expected_node_list=node_list)

    @skipIfNoX86
    def test_conv2d_binary_unary_with_quantizer_api(self):
        class Conv2DType(Enum):
            left = 1
            right = 2
            both = 3

        class Mod(torch.nn.Module):
            def __init__(self,
                         inplace_add: bool = False,
                         conv2d_type: Conv2DType = Conv2DType.left,
                         inplace_relu: bool = False,
                         use_bias: bool = False,
                         ) -> None:
                super().__init__()
                self.conv = torch.nn.Conv2d(
                    in_channels=3, out_channels=3, kernel_size=3, stride=1, padding=1, bias=use_bias
                )
                self.conv2 = torch.nn.Conv2d(
                    in_channels=3, out_channels=3, kernel_size=3, stride=1, padding=1, bias=use_bias
                )
                self.relu = nn.ReLU()
                self.inplace_add = inplace_add
                self.conv2d_type = conv2d_type
                self.relu2 = nn.ReLU(inplace=inplace_relu)

            def forward(self, x):
                if self.conv2d_type == Conv2DType.left:
                    if self.inplace_add:
                        tmp = self.conv(x)
                        tmp += self.relu(x)
                        return self.relu2(tmp)
                    else:
                        return self.relu2(self.conv(x) + self.relu(x))
                elif self.conv2d_type == Conv2DType.right:
                    if self.inplace_add:
                        tmp = self.relu(x)
                        tmp += self.conv(x)
                        return self.relu2(tmp)
                    else:
                        return self.relu2(self.relu(x) + self.conv(x))
                elif self.conv2d_type == Conv2DType.both:
                    if self.inplace_add:
                        tmp = self.conv(x)
                        tmp += self.conv2(x)
                        return self.relu2(tmp)
                    else:
                        return self.relu2(self.conv(x) + self.conv2(x))

        inplace_add_list = [True, False]
        conv2d_type_list = [Conv2DType.left, Conv2DType.right, Conv2DType.both]
        inplace_relu_list = [True, False]
        use_bias_list = [True, False]
        with override_quantized_engine("x86"):
            with torch.no_grad():
                for inplace_add, conv2d_type, inplace_relu, use_bias in itertools.product(
                        inplace_add_list,
                        conv2d_type_list,
                        inplace_relu_list,
                        use_bias_list,
                ):
                    m = Mod(inplace_add=inplace_add, conv2d_type=conv2d_type, inplace_relu=inplace_relu, use_bias=use_bias).eval()
                    m_copy = copy.deepcopy(m)
                    example_inputs = (torch.randn(2, 3, 16, 16),)
                    # program capture
                    m, guards = torchdynamo.export(
                        m,
                        *copy.deepcopy(example_inputs),
                        aten_graph=True,
                    )

                    before_fusion_result = m(*example_inputs)
                    import torch.ao.quantization._pt2e.quantizer.x86_inductor_quantizer as xiq
                    quantizer = X86InductorQuantizer()
                    operator_spec = xiq.get_default_x86_inductor_quantization_config()
                    quantizer.set_global(operator_spec)
                    # Insert Observer
                    m = prepare_pt2e_quantizer(m, quantizer)
                    after_prepare_result = m(*example_inputs)
                    m = convert_pt2e(m)
                    if conv2d_type != Conv2DType.both:
                        node_occurrence = {
                            # one for input and weight of the conv
                            # one for output for the relu
                            # one for extra input node of add
                            ns.call_function(torch.ops.quantized_decomposed.quantize_per_tensor): 3,
                            ns.call_function(torch.ops.quantized_decomposed.dequantize_per_tensor): 3,
                            ns.call_function(torch.ops.quantized_decomposed.quantize_per_channel): 1,
                            ns.call_function(torch.ops.quantized_decomposed.dequantize_per_channel): 1,
                        }
                    else:
                        node_occurrence = {
                            # one for input and weight of the conv
                            # one for output for the relu
                            # 2 conv will share same input quant/dequant
                            # one for extra input node of add
                            ns.call_function(torch.ops.quantized_decomposed.quantize_per_tensor): 3,
                            ns.call_function(torch.ops.quantized_decomposed.dequantize_per_tensor): 3,
                            ns.call_function(torch.ops.quantized_decomposed.quantize_per_channel): 2,
                            ns.call_function(torch.ops.quantized_decomposed.dequantize_per_channel): 2,
                        }
                    node_list = [
                        ns.call_function(torch.ops.quantized_decomposed.quantize_per_tensor),
                        ns.call_function(torch.ops.quantized_decomposed.dequantize_per_tensor),
                        ns.call_function(torch.ops.aten.convolution.default),
                        ns.call_function(torch.ops.aten.add_.Tensor if inplace_add else torch.ops.aten.add.Tensor),
                        ns.call_function(torch.ops.quantized_decomposed.quantize_per_tensor),
                        ns.call_function(torch.ops.quantized_decomposed.dequantize_per_tensor),
                    ]
                    self.checkGraphModuleNodes(m,
                                               expected_node_occurrence=node_occurrence,
                                               expected_node_list=node_list)

    @skipIfNoX86
    def test_conv2d_serials_binary_unary_with_quantizer_api(self):
        class Mod(torch.nn.Module):
            def __init__(self, ) -> None:
                super().__init__()
                self.conv = torch.nn.Conv2d(
                    in_channels=3, out_channels=3, kernel_size=3, stride=1, padding=1, bias=True
                )
                self.conv2 = torch.nn.Conv2d(
                    in_channels=3, out_channels=3, kernel_size=3, stride=1, padding=1, bias=True
                )
                self.conv3 = torch.nn.Conv2d(
                    in_channels=3, out_channels=3, kernel_size=3, stride=1, padding=1, bias=True
                )
                self.conv4 = torch.nn.Conv2d(
                    in_channels=3, out_channels=3, kernel_size=3, stride=1, padding=1, bias=True
                )
                self.relu = nn.ReLU()
                self.relu2 = nn.ReLU()

            def forward(self, x):
                x1 = self.conv(x)
                res1 = self.relu(self.conv2(x1) + self.conv3(x1))
                res2 = self.relu2(self.conv4(res1) + res1)
                return res2

        with override_quantized_engine("x86"):
            with torch.no_grad():
                m = Mod().eval()
                m_copy = copy.deepcopy(m)
                example_inputs = (torch.randn(2, 3, 16, 16),)
                # program capture
                m, guards = torchdynamo.export(
                    m,
                    *copy.deepcopy(example_inputs),
                    aten_graph=True,
                )

                before_fusion_result = m(*example_inputs)
                import torch.ao.quantization._pt2e.quantizer.x86_inductor_quantizer as xiq
                quantizer = X86InductorQuantizer()
                operator_config = xiq.get_default_x86_inductor_quantization_config()
                quantizer.set_global(operator_config)
                # Insert Observer
                m = prepare_pt2e_quantizer(m, quantizer)
                after_prepare_result = m(*example_inputs)
                m = convert_pt2e(m)
                node_occurrence = {
                    ns.call_function(torch.ops.quantized_decomposed.quantize_per_tensor): 5,
                    ns.call_function(torch.ops.quantized_decomposed.dequantize_per_tensor): 5,
                    ns.call_function(torch.ops.quantized_decomposed.quantize_per_channel): 4,
                    ns.call_function(torch.ops.quantized_decomposed.dequantize_per_channel): 4,
                }
                node_list = [
                    ns.call_function(torch.ops.quantized_decomposed.quantize_per_tensor),
                    ns.call_function(torch.ops.quantized_decomposed.dequantize_per_tensor),
                    ns.call_function(torch.ops.aten.convolution.default),
                    ns.call_function(torch.ops.quantized_decomposed.quantize_per_tensor),
                    ns.call_function(torch.ops.quantized_decomposed.dequantize_per_tensor),
                    ns.call_function(torch.ops.aten.convolution.default),
                    ns.call_function(torch.ops.aten.convolution.default),
                    ns.call_function(torch.ops.aten.add.Tensor),
                    ns.call_function(torch.ops.aten.relu.default),
                    ns.call_function(torch.ops.quantized_decomposed.quantize_per_tensor),
                    ns.call_function(torch.ops.quantized_decomposed.dequantize_per_tensor),
                ]
                self.checkGraphModuleNodes(m,
                                           expected_node_occurrence=node_occurrence,
                                           expected_node_list=node_list)<|MERGE_RESOLUTION|>--- conflicted
+++ resolved
@@ -2,12 +2,8 @@
 import copy
 import operator
 import unittest
-<<<<<<< HEAD
-from typing import Any, List, Tuple
+from typing import Any, List, Optional, Tuple
 import itertools
-=======
-from typing import Any, List, Optional, Tuple
->>>>>>> 22deb9d1
 
 import torch
 import torch._dynamo as torchdynamo
