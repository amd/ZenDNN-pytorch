--- conflicted
+++ resolved
@@ -18,15 +18,11 @@
     sys.exit(0)
 
 from torch.testing._internal.common_distributed import (
-<<<<<<< HEAD
     MultiThreadedTestCase,
     MultiProcessTestCase,
     requires_nccl,
     skip_if_lt_x_gpu,
     TEST_SKIPS
-=======
-    MultiThreadedTestCase
->>>>>>> bc5e48de
 )
 
 from torch.testing._internal.common_utils import (
@@ -264,15 +260,19 @@
         self.assertEqual(torch.ones([4 * dist.get_world_size()], device=device), res[0])
         self.assertEqual(torch.ones([4 * dist.get_world_size()], device=device) + 1, res[1])
 
-    @skip_if_lt_x_gpu(1)
-    def test_reduce_scatter_into_tensor_coalesced_cuda(self):
-        tensors = [torch.ones([4], dtype=torch.int64, device="cuda:0"), torch.ones([4], dtype=torch.int64, device="cuda:0") + 1]
-        mesh = dt.DeviceMesh("cuda", torch.arange(4))
+    @parametrize("device", ["cpu", "cuda"])
+    def test_reduce_scatter_into_tensor_coalesced(self, device):
+        if device == "cuda":
+            if torch.cuda.device_count() < self.world_size:
+                self.skipTest("Not enough CUDA devices")
+            torch.cuda.set_device(dist.get_rank())
+        tensors = [torch.ones([4], dtype=torch.int64, device=device), torch.ones([4], dtype=torch.int64, device=device) + 1]
+        mesh = dt.DeviceMesh(device, torch.arange(4))
 
         res = ft_c.reduce_scatter_tensor_coalesced(tensors, "sum", [0, 0], mesh)
         self.assertEqual(2, len(res))
-        self.assertEqual(torch.tensor([4], device="cuda:0"), res[0])
-        self.assertEqual(torch.tensor([8], device="cuda:0"), res[1])
+        self.assertEqual(torch.tensor([4], device=device), res[0])
+        self.assertEqual(torch.tensor([8], device=device), res[1])
 
 
 class TestMetaCollectives(TestCase):
