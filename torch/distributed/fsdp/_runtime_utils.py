import functools
import logging
from enum import auto, Enum
from itertools import chain
from typing import (
    Any,
    Callable,
    Dict,
    Iterable,
    List,
    no_type_check,
    Optional,
    Set,
    Tuple,
)

import torch
import torch.distributed as dist
import torch.distributed.fsdp._traversal_utils as traversal_utils
import torch.nn as nn
import torch.nn.functional as F
from torch.autograd import Variable
from torch.autograd.graph import register_multi_grad_hook
from torch.distributed import get_backend, get_world_size
from torch.distributed._tensor import DeviceMesh
from torch.distributed.algorithms._comm_hooks import default_hooks, LOW_PRECISION_HOOKS
from torch.distributed.fsdp._common_utils import (
    _assert_in_training_states,
    _FSDPState,
    _get_module_fsdp_state,
    _get_sharding_strategy,
    _is_composable,
    TrainingState,
)
from torch.distributed.fsdp._init_utils import HYBRID_SHARDING_STRATEGIES
from torch.distributed.fsdp._utils import _no_dispatch_record_stream
from torch.distributed.fsdp.api import BackwardPrefetch
from torch.distributed.fsdp.flat_param import (
    _HandlesKey,
    FlatParameter,
    FlatParamHandle,
    HandleShardingStrategy,
    HandleTrainingState,
    RESHARD_AFTER_FORWARD_HANDLE_STRATEGIES,
)
from torch.distributed.utils import (
    _apply_to_tensors,
    _cast_forward_inputs,
    _p_assert,
    _to_kwargs,
)
from torch.utils._pytree import tree_flatten

log = logging.getLogger(__name__)

# Do not include "process_group" to enable hybrid shard and MoE cases
HOMOGENEOUS_ATTR_NAMES = (
    "_use_orig_params",
    "limit_all_gathers",
)


class _PrefetchMode(Enum):
    BACKWARD = auto()
    FORWARD = auto()


def _get_fsdp_root_states_with_modules(
    module: nn.Module,
) -> Tuple[List[_FSDPState], List[nn.Module]]:
    """
    Returns a tuple containing:
    1. A list of the root ``_FSDPState`` instances in the module tree rooted at
    ``module`` without any duplicates and following the ``module.modules()``
    traversal order (which is assumed to be depth-first).
    2. A corresponding list of the root modules owning the states in the first
    list.

    This is similar to :func:`_get_fsdp_states_with_modules` except that we
    must call :func:`_is_fsdp_root` to force a lazy initialization to determine
    the FSDP root in case lazy initialization has not yet happened.
    """
    fsdp_root_states: List[_FSDPState] = []
    fsdp_root_modules: List[nn.Module] = []
    visited_fsdp_states: Set[_FSDPState] = set()
    # NOTE: This function assumes that `module.modules()` proceeds top-down.
    for submodule in module.modules():
        optional_state = _get_module_fsdp_state(submodule)
        if (
            optional_state is not None
            and optional_state not in visited_fsdp_states
            and _is_fsdp_root(optional_state, submodule)
        ):
            visited_fsdp_states.add(optional_state)
            fsdp_root_states.append(optional_state)
            fsdp_root_modules.append(submodule)
    return fsdp_root_states, fsdp_root_modules


def _get_fsdp_root_states(module: nn.Module) -> List[_FSDPState]:
    """See :func:`_get_fsdp_root_states_with_modules`."""
    fsdp_root_states, _ = _get_fsdp_root_states_with_modules(module)
    return fsdp_root_states


def _is_fsdp_root(state: _FSDPState, module: nn.Module) -> bool:
    """
    Returns if ``state`` corresponds to that of an FSDP root.

    For the wrapper code path, ``state`` and ``module`` should be the same. For
    the non-wrapper code path, ``state`` should be ``module`` 's state.
    """
    # Force a lazy initialization to determine the FSDP root
    _lazy_init(state, module)
    assert state._is_root is not None  # mypy
    return state._is_root


@no_type_check
def _validate_and_get_hybrid_shard_state(
    root_module: nn.Module,
) -> default_hooks.DefaultState:
    """
    Precondition: ``root_module`` is a ``FullyShardedDataParallel`` instance.

    This checks that all instances using a hybrid sharding strategy have the
    same intra- and inter-node process groups.

    Returns:
        DefaultState: One of the instances' inter-node state (does not
        matter which since they will share the same one).
    """
    intra_node_pgs = set()
    inter_node_pgs = set()
    inter_node_states = set()
    for fsdp_module in traversal_utils._get_fsdp_states(root_module):
        # TODO: Change this to handle's sharding strategy if we deprecate
        # `ShardingStrategy` internally.
        # https://github.com/pytorch/pytorch/issues/90857
        if fsdp_module.sharding_strategy in HYBRID_SHARDING_STRATEGIES:
            intra_node_pgs.add(fsdp_module.process_group)
            inter_node_pgs.add(fsdp_module._inter_node_pg)
            inter_node_states.add(fsdp_module._inter_node_state)
    if len(intra_node_pgs) == 0 and len(inter_node_pgs) == 0:
        # No instances use a hybrid sharding strategy
        return None
    error_prefix = "At least one instance uses a hybrid sharding strategy but has no "
    if len(intra_node_pgs) > 0 and len(inter_node_pgs) == 0:
        raise AssertionError(error_prefix + "inter-node process group set")
    if len(intra_node_pgs) == 0 and len(inter_node_pgs) > 0:
        raise AssertionError(error_prefix + "intra-node process group set")
    error_prefix = "Some instances use a hybrid sharding strategy, but "
    if len(intra_node_pgs) != 1:
        raise ValueError(error_prefix + "intra-node process groups do not match")
    if len(inter_node_pgs) != 1:
        raise ValueError(error_prefix + "inter-node process groups do not match")
    return next(iter(inter_node_states))


@no_type_check
def _lazy_init(
    state: _FSDPState,
    root_module: nn.Module,
) -> _FSDPState:
    """
    Performs initialization lazily, typically right before the first forward
    pass. The laziness is needed to ensure that the parameter device/dtype and
    the FSDP hierarchy have finalized. This method's actual logic only runs on
    the root FSDP instance, which performs initialization for all non-root FSDP
    instances to avoid partial initialization.

    For the non-composable code path, ``state`` and ``root_module`` should be
    the same, namely the FSDP instance itself.
    """
    if state._is_root is not None:
        return  # no-op: already lazily initialized
    if not state._device_handle.is_available():
        # Allow the FSDP constructor to run even without CUDA but check this
        # once we start real execution
        raise RuntimeError("FSDP does not support CPU only execution")
    # The following logic is only run on the root FSDP instance since it will
    # set `_is_root=False` for the non-root instances
    state._is_root = True
    _assert_in_training_states(state, [TrainingState.IDLE])
    _check_flat_params_on_expected_device(state, root_module)
    _init_streams(state)
    buffers, buffer_dtypes = _get_buffers_and_dtypes_for_computation(state, root_module)
    _cast_buffers_to_dtype_and_device(buffers, buffer_dtypes, state.compute_device)
    state._exec_order_data.init(state, root_module, state.process_group)
    _share_state_and_init_handle_attrs(state, root_module)
    return state


def _check_flat_params_on_expected_device(state: _FSDPState, module: nn.Module):
    """
    Checks that all ``FlatParameter``s in ``module`` 's tree managed by
    ``state`` are on the expected device for *lazy initialization*.
    """
    cpu_device = torch.device("cpu")
    for handle in traversal_utils._get_fsdp_handles(module):
        if (
            not handle._offload_params
            and handle.flat_param.device != state.compute_device
        ):
            raise RuntimeError(
                "An FSDP-managed module unexpectedly has parameters on "
                f"{handle.flat_param.device}. Make sure to move the module to "
                f"{state.compute_device} before training."
            )
        elif handle._offload_params and handle.flat_param.device != cpu_device:
            raise RuntimeError(
                "An FSDP-managed module with parameter CPU offloading enabled "
                f"has parameters on {handle.flat_param.device}. Make sure to "
                f"not move the module from CPU when offloading parameters."
            )


def _init_device_mesh(
    root_state: _FSDPState,
) -> Optional[DeviceMesh]:
    # We are testing 1D DeviceMesh where dist.get_world_size(pg) == dist.get_world_size() for now.
    # TODO: Address cases when dist.get_world_size(pg) != dist.get_world_size(). This would capture
    #       what 1D DeviceMesh currently would not work for:
    #       1) HSDP Hybrid Sharding, 2) 2D FSDP + TP, 3) dist.new_group() cannot be expressed in 1D DeviceMesh.
    if root_state.process_group != dist.distributed_c10d._get_default_group():
        return None
    if get_backend() == "fake" or not root_state.compute_device:
        return None
    device_type = root_state.compute_device.type
    mesh_tensor = torch.arange(get_world_size(root_state.process_group))
    device_mesh = DeviceMesh(device_type, mesh_tensor)
    return device_mesh


@no_type_check
def _share_state_and_init_handle_attrs(
    root_state: _FSDPState,
    root_module: nn.Module,
) -> None:
    """
    Shares data structure state from the ``root_state`` to all FSDP states in
    ``root_module`` 's module tree, and initializes handle attributes. These
    are done together to require a single loop over the states.
    """
    for handle in root_state._handles:
        handle.init_flat_param_attributes()
    inter_node_state = _validate_and_get_hybrid_shard_state(root_module)
    attr_name_to_values: Dict[str, Set[Any]] = {}
    for attr_name in HOMOGENEOUS_ATTR_NAMES:
        attr_name_to_values[attr_name] = set()
    root_state._all_fsdp_states = traversal_utils._get_fsdp_states(root_module)
    root_state._all_handles = root_state._exec_order_data.all_handles  # share reference
<<<<<<< HEAD
    # Update _has_optim_in_backward for each handle.
    for handle in root_state._all_handles:
        flat_param = handle.flat_param
        if flat_param._params is not None:
            handle._has_optim_in_backward = any(
                hasattr(param, "_in_backward_optimizers")
                for param in flat_param._params
            )
=======
    root_state._device_mesh = _init_device_mesh(root_state)
>>>>>>> 530b62f9

    for fsdp_state in root_state._all_fsdp_states:
        for attr_name in HOMOGENEOUS_ATTR_NAMES:
            _p_assert(
                hasattr(fsdp_state, attr_name),
                f"FSDP state missing attribute {attr_name}",
            )
            attr_name_to_values[attr_name].add(getattr(fsdp_state, attr_name))
        if fsdp_state is root_state:
            continue
        handle_sharding_strategy = _get_sharding_strategy(fsdp_state._handles)
        if handle_sharding_strategy in (
            HandleShardingStrategy.HYBRID_SHARD,
            HandleShardingStrategy._HYBRID_SHARD_ZERO2,
        ):
            # Share the all-reduce state across FSDP units. This is not strictly necessary
            # as each one already uses the same process group, but can slightly save memory
            # since other FSDP units allreduce state can be garbage collected.
            assert inter_node_state is not None, (
                "`_validate_and_get_hybrid_shard_state()` should have returned "
                "a valid inter-node state if there exists an FSDP instance "
                "using a hybrid sharding strategy"
            )
            fsdp_state._inter_node_state = inter_node_state

        # Relax the assert for non-root FSDP instances in case the nested
        # initialized module is wrapped again in FSDP later (e.g. after
        # training to run inference)
        _p_assert(
            fsdp_state._is_root is None or not fsdp_state._is_root,
            "Non-root FSDP instance's `_is_root` should not have been "
            "set yet or should have been set to `False`",
        )
        fsdp_state._is_root = False
        # Stream for unshard logic, including allocating the all-gather destination
        # tensors and the all-gathers themselves.
        fsdp_state._streams_unshard = root_state._streams_unshard
        # Stream for overlapping gradient reduction with the backward pass gradient
        # computation.
        fsdp_state._streams_post_backward = root_state._streams_post_backward
        # Stream for pre-unshard logic, namely allocations and writes for CPU
        # offloading (H2D copy) and mixed precision (low precision cast).
        fsdp_state._streams_pre_unshard = root_state._streams_pre_unshard
        # Default stream for computation
        fsdp_state._streams_default = root_state._streams_default
        fsdp_state._exec_order_data = root_state._exec_order_data
        fsdp_state._free_event_queue = root_state._free_event_queue
        fsdp_state._handles_prefetched = root_state._handles_prefetched
        fsdp_state._needs_pre_backward_unshard = root_state._needs_pre_backward_unshard
        fsdp_state._device_mesh = root_state._device_mesh
        for handle in fsdp_state._handles:
            handle.init_flat_param_attributes()
    for attr_name, attr_values in attr_name_to_values.items():
        if len(attr_values) != 1:
            raise ValueError(
                f"Expects one homogeneous value for {attr_name} but got {attr_values}"
            )


@no_type_check
def _init_streams(
    state: _FSDPState,
) -> _FSDPState:
    """
    Initializes CUDA streams for overlapping communication, computation, and
    data transfers. The streams should be shared across FSDP instances.
    """
    assert state._is_root
    assert state._device_handle.is_available()
    # Stream for unshard logic, including allocating the all-gather destination
    # tensors and the all-gathers themselves.
    state._streams_unshard = state._device_handle.Stream()
    # Stream for overlapping gradient reduction with the backward pass gradient
    # computation.
    state._streams_post_backward = state._device_handle.Stream()
    # Stream for pre-unshard logic, namely allocations and writes for CPU
    # offloading (H2D copy) and mixed precision (low precision cast).
    state._streams_pre_unshard = state._device_handle.Stream()
    # Default stream for computation
    state._streams_default = state._device_handle.current_stream()


@no_type_check
def _unshard(
    state: _FSDPState,
    handles: List[FlatParamHandle],
    unshard_stream: torch.cuda.Stream,
    pre_unshard_stream: torch.cuda.Stream,
) -> None:
    """
    Unshards the handles in ``handles``. If the handles are in
    :meth:`summon_full_params` and are using mixed precision, then they are
    forced to full precision.

    Postcondition: Each handle's ``FlatParameter`` 's data is the padded
    unsharded flat parameter on the compute device.
    """
    if not handles:
        return
    any_ran_pre_unshard = False
    with state._device_handle.stream(pre_unshard_stream):
        for handle in handles:
            ran_pre_unshard = handle.pre_unshard()
            any_ran_pre_unshard = any_ran_pre_unshard or ran_pre_unshard
    if any_ran_pre_unshard:
        unshard_stream.wait_stream(pre_unshard_stream)
    if state.limit_all_gathers:
        event = state._free_event_queue.dequeue_if_needed()
        if event:
            event.synchronize()
    with state._device_handle.stream(unshard_stream):
        for handle in handles:
            handle.unshard()
            handle.post_unshard()


@no_type_check
def _reshard(
    state: _FSDPState,
    handles: List[FlatParamHandle],
    free_unsharded_flat_params: List[bool],
):
    """
    Reshards the handles in ``handles``. ``free_unsharded_flat_params`` should
    have the same length as ``handles``, and each element should give whether
    the corresponding handle should free its padded unsharded flat parameter.
    """
    if not handles:
        return
    _p_assert(
        len(handles) == len(free_unsharded_flat_params),
        "Expects both lists to have equal length but got "
        f"{len(handles)} and {len(free_unsharded_flat_params)}",
    )
    for handle, free_unsharded_flat_param in zip(
        handles,
        free_unsharded_flat_params,
    ):
        handle.reshard(free_unsharded_flat_param)
        if state.limit_all_gathers and free_unsharded_flat_param:
            free_event = state._device_handle.Event()
            free_event.record()
            state._free_event_queue.enqueue(free_event)
        handle.post_reshard()
    # Since we prefetch entire handles keys at a time, conservatively mark
    # the entire key as no longer prefetched once we free at least one
    handles_key = tuple(handles)
    if any(free_unsharded_flat_params):
        state._handles_prefetched.pop(handles_key, None)


def _unshard_grads(
    handles: List[FlatParamHandle],
) -> None:
    for handle in handles:
        handle.unshard_grad()


def _reshard_grads(
    handles: List[FlatParamHandle],
) -> None:
    for handle in handles:
        handle.reshard_grad()


@no_type_check
def _pre_forward(
    state: _FSDPState,
    handles: List[FlatParamHandle],
    unshard_fn: Callable,
    module: nn.Module,
    args: Tuple[Any, ...],
    kwargs: Dict[str, Any],
) -> Tuple[Tuple[Any, ...], Dict[str, Any]]:
    """
    Runs the pre-forward logic. This includes an opportunity to unshard
    currently sharded parameters such as those for the current forward and
    registering post-backward hooks for these current parameters. This function
    also converts forward ``args`` and ``kwargs`` to the given precision.

    Args:
        handles (List[FlatParamHandle]): Handles giving the parameters used in
            the current forward.
        unshard_fn (Optional[Callable]): A callable to unshard any currently
            sharded parameters or ``None`` to not do any unsharding.
        module (nn.Module): Module whose forward this method runs right before;
            expected by the hook signature.
        args (Tuple[Any, ...]): Module forward ``args``.
        kwargs (Dict[str, Any]): Module forward ``kwargs``.
    """
    with torch.profiler.record_function("FullyShardedDataParallel._pre_forward"):
        state.training_state = TrainingState.FORWARD_BACKWARD
        state._exec_order_data.record_pre_forward(handles, module.training)
        for handle in handles:
            handle._training_state = HandleTrainingState.FORWARD
        if unshard_fn is not None:
            unshard_fn()
        # Register post-backward hooks to reshard the parameters and reduce-scatter
        # their gradients. They must be re-registered every forward pass in case
        # the `grad_fn` is mutated.
        _register_post_backward_hooks(state, handles)
        # We may have to reallocate the _cpu_grad if optimizer overlap set the grad to None in the backward pass.
        # flat_param._cpu_grad = torch.zeros_like(
        #         flat_param._local_shard, device=cpu_device
        #     ).pin_memory()

        should_cast_forward_inputs = len(state._handles) > 0 and all(
            not handle._force_full_precision for handle in state._handles
        )

        if should_cast_forward_inputs and state.mixed_precision.cast_forward_inputs:
            # Recursively convert args and kwargs to specified precision.
            input_dtype: Optional[torch.dtype] = state.mixed_precision.param_dtype
            args, kwargs = _cast_forward_inputs(input_dtype, *args, **kwargs)
        _register_post_backward_reshard_only_hooks(state, handles, args, kwargs)
        return args, kwargs


@no_type_check
def _pre_forward_unshard(
    state: _FSDPState,
    handles: List[FlatParamHandle],
) -> None:
    """Unshards parameters in the pre-forward."""
    if not handles:
        return
    handles_key = tuple(handles)
    # If the handles have been prefetched, then there is no need to call
    # `_unshard()` again
    if not state._handles_prefetched.get(handles_key, False):
        _unshard(state, handles, state._streams_unshard, state._streams_pre_unshard)
    state._needs_pre_forward_unshard[handles_key] = False
    state._device_handle.current_stream().wait_stream(state._streams_unshard)
    _prefetch_handles(state, handles_key, _PrefetchMode.FORWARD)


@no_type_check
def _post_forward(
    state: _FSDPState,
    handles: List[FlatParamHandle],
    reshard_fn: Callable,
    module: nn.Module,
    input: Any,
    output: Any,
) -> Any:
    """
    Runs the post-forward logic. This includes an opportunity to reshard
    currently unsharded parameters such as those used in the current forward
    and registering pre-backward hooks on the forward outputs.

    Args:
        handles (List[FlatParamHandle]): Handles giving the parameters used in
            the current forward.
        reshard_fn (Optional[Callable]): A callable to reshard any currently
            unsharded parameters (e.g. from the current forward) or ``None`` to
            not do any resharding.
        module (nn.Module): Module whose forward just ran, which should be a
            fully sharded module (see [Note: Fully Sharded Module]); expected
            by the hook signature.
        input (Any): Unused; expected by the hook signature.
        output (Any): Forward pass output; pre-backward hooks are registered on
            the tensors that require gradients in this output.

    Postcondition: Each ``FlatParameter`` 's data points to the sharded flat
    parameter.
    """
    with torch.profiler.record_function("FullyShardedDataParallel._post_forward"):
        state._exec_order_data.record_post_forward(handles)
        if reshard_fn is not None:
            reshard_fn()
        # Register pre-backward hooks to unshard the flat parameters for the
        # gradient computation (if needed)
        output = _register_pre_backward_hooks(state, module, output, handles)
        state.training_state = TrainingState.IDLE
        for handle in handles:
            handle._training_state = HandleTrainingState.IDLE
        return output


@no_type_check
def _post_forward_reshard(
    state: _FSDPState,
    handles: List[FlatParamHandle],
) -> None:
    """Reshards parameters in the post-forward."""
    if not handles:
        return
    # Do not free the root's parameters in the post-forward for `FULL_SHARD`
    # with the intention that they are immediately used for backward
    # computation (though this may not be true)
    free_unsharded_flat_params = [
        not state._is_root
        and handle._sharding_strategy in RESHARD_AFTER_FORWARD_HANDLE_STRATEGIES
        for handle in handles
    ]
    _reshard(state, handles, free_unsharded_flat_params)


@no_type_check
def _root_pre_forward(
    state: _FSDPState,
    module: nn.Module,
    args,
    kwargs,
) -> None:
    """
    Runs pre-forward logic specific to the root FSDP instance, which should run
    before any individual module's pre-forward. This starts with an attempt at
    lazy initialization (which only runs non-vacuously once). Otherwise, if
    this is called on a non-root FSDP instance, then it returns directly.

    Args:
        module (nn.Module): Module for which this logic tries to run. It may or
            may not be the root. If not, then this method does not do anything.
    """
    with torch.profiler.record_function("FullyShardedDataParallel._root_pre_forward"):
        _lazy_init(state, module)
        _p_assert(state._is_root is not None, "Expects a root FSDP to have been set")
        if not state._is_root:
            # Always cast forward inputs in the root of this local FSDP unit for mixed
            # precision, as this is where mixed precision could be configed.
            # This is more useful for auto wrapping that is recommended in composable path.
            # For manual wrapping, cast forward inputs on each local FSDP unit root will
            # increase some overhead, so not turned on for model wrapper path right now where
            # manual wrapping is more broadly used.
            if _is_composable(state):
                return _root_cast_forward_input(state, args, kwargs)
            return args, kwargs

        # We cast buffers back to full precision if we're forcing full precision. Disjointly, we check if buffers
        # are in full precision and if we should cast them back to lower precision, which happens when
        # exiting eval() mode.
        should_cast_buffers_to_full_prec = any(
            handle._force_full_precision for handle in state._handles
        )

        if should_cast_buffers_to_full_prec:
            _cast_buffers_to_dtype_and_device(
                buffers=dict(module.named_buffers()).values(),
                buffer_dtypes=list(state._buffer_name_to_orig_dtype.values()),
                device=state.compute_device,
            )
            # This flag is only set when we cast buffers to full precision, to avoid the
            # CPU overhead that can stem from retrieving all buffers and their types in the
            # following else branch.
            state._needs_buffer_dtype_restore_check = True
        elif getattr(state, "_needs_buffer_dtype_restore_check", False):
            # Check if buffers are in full precision and we need to cast them
            # back down.
            (
                buffers,
                buffer_dtypes_for_computation,
            ) = _get_buffers_and_dtypes_for_computation(state, module)
            if len(buffers) > 0 and len(buffer_dtypes_for_computation) > 0:
                if any(
                    buffer.dtype != buffer_dtype_for_computation
                    for buffer, buffer_dtype_for_computation in zip(
                        buffers, buffer_dtypes_for_computation
                    )
                ):
                    # Assume we have to cast everything if there is one mismatch
                    _cast_buffers_to_dtype_and_device(
                        buffers, buffer_dtypes_for_computation, state.compute_device
                    )
            # We don't have to check this again until we cast buffers to full precision again.
            state._needs_buffer_dtype_restore_check = False

        if state.forward_prefetch:
            handles_keys = []
            for fsdp_state in state._all_fsdp_states:
                # TODO: Forward prefetch assumes singleton handles key. For the
                # composable path, `_handles` may have more than one handle,
                # whereas for the wrapper path, it has at most one handle.
                handles_keys.extend((handle,) for handle in fsdp_state._handles)
            for handles_key in handles_keys:
                state._needs_pre_forward_unshard[handles_key] = True
        _wait_for_computation_stream(
            state._device_handle.current_stream(),
            state._streams_unshard,
            state._streams_pre_unshard,
        )
        _clear_grads_if_needed(state._all_handles)

        # Prepares the forward inputs by moving them to ``compute_device``
        # TODO: Do not use the side stream for tensor copies for now; investigate
        # the perf with/without it.
        with torch.profiler.record_function("FullyShardedDataParallel._to_kwargs"):
            args_tuple, kwargs_tuple = _to_kwargs(
                args, kwargs, state.compute_device, False
            )
        args = args_tuple[0]
        kwargs = kwargs_tuple[0]

        return _root_cast_forward_input(state, args, kwargs)


@no_type_check
def _root_cast_forward_input(state: _FSDPState, args, kwargs) -> Tuple[Any, Any]:
    should_cast_forward_inputs = (
        all(not handle._force_full_precision for handle in state._handles)
        and state.mixed_precision.cast_root_forward_inputs
    )

    if should_cast_forward_inputs:
        input_dtype: Optional[torch.dtype] = state.mixed_precision.param_dtype
        args, kwargs = _cast_forward_inputs(input_dtype, *args, **kwargs)

    return args, kwargs


@no_type_check
def _pre_backward_hook(
    state: _FSDPState,
    module: nn.Module,
    _handles: List[FlatParamHandle],
    *unused: Any,
) -> Any:
    """
    Prepares ``_handles`` 's ``FlatParameter`` s for gradient computation.

    Args:
        module (nn.Module): Fully sharded module (see [Note: Fully Sharded
            Module]).
    """
    _handles_key = tuple(_handles)  # avoid shadowing `handles_key`
    # Only run the pre-backward hook once per group of handles involved in the
    # same module forward computation
    if _handles_key and state._ran_pre_backward_hook.get(_handles_key, False):
        return

    with torch.profiler.record_function("FullyShardedDataParallel._pre_backward_hook"):
        # Queue the post-backward callback once for the root FSDP instance to
        # attach it to the outermost backward graph task so that it is called
        # after all backward calls complete
        if state._is_root and not state._post_backward_callback_queued:
            _register_post_backward_final_callback(state, module)
            _clear_grads_if_needed(state._all_handles)
        elif _handles_key:
            allowed_states = [TrainingState.IDLE]
            if _is_composable(state):
                allowed_states.append(TrainingState.FORWARD_BACKWARD)
            _assert_in_training_states(state, allowed_states)
        state.training_state = TrainingState.FORWARD_BACKWARD
        # Queueing the post-backward callback is the only logic that is not
        # per-handle in the pre-backward hook, so we can return early here if
        # there are no handles.
        if not _handles_key:
            return
        for handle in _handles:
            handle._training_state = HandleTrainingState.BACKWARD_PRE

        if state._needs_pre_backward_unshard[_handles_key]:
            # If the handles have been prefetched, then there is no need to
            # call `_unshard()` again
            if not state._handles_prefetched.get(_handles_key, False):
                _unshard(
                    state,
                    _handles,
                    state._streams_unshard,
                    state._streams_pre_unshard,
                )
            state._device_handle.current_stream().wait_stream(state._streams_unshard)

        # Set this to `False` to ensure that a mistargeted prefetch does not
        # actually unshard these handles
        state._needs_pre_backward_unshard[_handles_key] = False
        _prefetch_handles(state, _handles_key, _PrefetchMode.BACKWARD)
        for handle in _handles:
            handle.prepare_gradient_for_backward()
        state._ran_pre_backward_hook[_handles_key] = True


@no_type_check
@torch.no_grad()
def _post_backward_hook(
    state: _FSDPState,
    handle: FlatParamHandle,
    *unused: Any,
):
    """
    Reduce-scatters the gradient of ``handle`` 's ``FlatParameter``.

    Precondition: The ``FlatParameter`` 's ``.grad`` attribute contains the
    unsharded gradient for the local batch.

    Postcondition:
    - If using ``NO_SHARD``, then the ``.grad`` attribute is the reduced
    unsharded gradient.
    - Otherwise, the ``_saved_grad_shard`` attribute is the reduced sharded
    gradient (accumulating with any existing gradient).
    """
    # Under TORCH_DISTRIBUTED_DEBUG=INFO, log the module names this hook fires for.
    # Below logging of module names this post-bwd hook fires for can help debug certain
    # cases where hooks don't fire, such as under certain activation checkpoint configs.
    if state._use_orig_params and handle._debug_level == dist.DebugLevel.INFO:
        param_to_fqn = state._exec_order_data.param_to_fqn
        handle_params = handle.flat_param._params  # only populated for use_orig_params
        param_fqns = [
            param
            for param_list in [param_to_fqn[p] for p in handle_params]
            for param in param_list
        ]
        log.warning("FSDP firing post-backward hooks for parameters %s", param_fqns)

    flat_param = handle.flat_param
    flat_param._post_backward_called = True
    with torch.autograd.profiler.record_function(
        "FullyShardedDataParallel._post_backward_hook"
    ):
        _assert_in_training_states(state, [TrainingState.FORWARD_BACKWARD])
        # For multiple applications of reentrant AC across submodules sharing
        # the same `FlatParameter`, the post-backward hook may run multiple
        # times in one backward, in which case we permit the state to already
        # be in `BACKWARD_POST`.
        _p_assert(
            handle._training_state
            in (HandleTrainingState.BACKWARD_PRE, HandleTrainingState.BACKWARD_POST),
            f"Expects `BACKWARD_PRE` or `BACKWARD_POST` state but got {handle._training_state}",
        )
        handle._training_state = HandleTrainingState.BACKWARD_POST

        if flat_param.grad is None:
            return
        if flat_param.grad.requires_grad:
            raise RuntimeError("FSDP does not support gradients of gradients")

        _post_backward_reshard(state, handle)
        if not state._sync_gradients:
            if handle._use_orig_params:
                handle._use_unsharded_grad_views()
            return

        # Wait for all ops in the current stream (e.g. gradient
        # computation) to finish before reduce-scattering the gradient
        state._streams_post_backward.wait_stream(state._device_handle.current_stream())

        with state._device_handle.stream(state._streams_post_backward):
            autograd_computed_grad = flat_param.grad.data
            if state._exec_order_data.is_first_iter:  # only check once
                _check_comm_hook(
                    state._communication_hook, state._communication_hook_state
                )
            if (
                not _low_precision_hook_enabled(state)
                and flat_param.grad.dtype != handle._reduce_dtype
                # If we are forcing full precision but communicating grads
                # (i.e. model.eval()), don't downcast gradient.
                and not handle._force_full_precision
            ):
                flat_param.grad.data = flat_param.grad.to(handle._reduce_dtype)

            if handle.uses_sharded_strategy:
                # We clear `.grad` to permit multiple backwards. This avoids a
                # race where the second backward pass computation precedes
                # ahead of the first backward pass reduction, which is possible
                # since the reduction is issued in a separate stream and is
                # async and would result in reducing the wrong gradient.
                unsharded_grad = flat_param.grad.data
                flat_param.grad = None
                chunks = list(unsharded_grad.chunk(state.world_size))
                numel_to_pad = (
                    state.world_size * chunks[0].numel() - unsharded_grad.numel()
                )
                padded_unsharded_grad = (
                    F.pad(unsharded_grad, [0, numel_to_pad])
                    if numel_to_pad > 0
                    else unsharded_grad
                )
                new_sharded_grad = torch.empty_like(chunks[0])  # padded
                state._communication_hook(
                    state._communication_hook_state,
                    padded_unsharded_grad,
                    new_sharded_grad,
                )
                if handle._sharding_strategy in (
                    HandleShardingStrategy.HYBRID_SHARD,
                    HandleShardingStrategy._HYBRID_SHARD_ZERO2,
                ):
                    default_hooks.allreduce_hook(
                        state=state._inter_node_state,
                        grad=new_sharded_grad,
                    )
                _cast_grad_to_param_dtype(state, new_sharded_grad, flat_param)
                # Save the sharded gradient in `_saved_grad_shard` to support
                # gradient accumulation -- for multiple backwards, the gradient
                # reductions may happen in arbitrary order
                accumulate_grad = hasattr(flat_param, "_saved_grad_shard")
                if accumulate_grad:
                    _check_grad_to_accumulate(
                        new_sharded_grad, flat_param._saved_grad_shard
                    )
                    flat_param._saved_grad_shard += new_sharded_grad
                else:
                    flat_param._saved_grad_shard = new_sharded_grad
                grad_to_offload = flat_param._saved_grad_shard
            else:
                state._communication_hook(
                    state._communication_hook_state, flat_param.grad
                )
                # For `NO_SHARD`, we can keep the low precision gradients by
                # simply omitting the cast altogether
                if not handle._keep_low_precision_grads:
                    _cast_grad_to_param_dtype(state, flat_param.grad, flat_param)
                grad_to_offload = flat_param.grad.data

            if handle._offload_params:
                # Offload the gradient to CPU to ensure parameters and
                # gradients are on the same device as required by the optimizer
                # TODO: Investigate why `NO_SHARD` breaks correctness when
                # using `non_blocking=True` here.
                non_blocking = handle.uses_sharded_strategy
                flat_param._cpu_grad.copy_(  # type: ignore[attr-defined]
                    grad_to_offload.detach(), non_blocking=non_blocking
                )  # synchronized in the post-backward callback
                # Since the gradient being offloaded may have been produced in
                # the computation stream and is being consumed here in the
                # post-backward stream, inform the caching allocator
                _no_dispatch_record_stream(
                    grad_to_offload.data,
                    state._streams_post_backward,
                )

            # Since the unsharded gradient is produced in the computation
            # stream and consumed in the post-backward stream, inform the
            # caching allocator (before it goes out of scope)
            _no_dispatch_record_stream(
                autograd_computed_grad, state._streams_post_backward
            )

            if handle._use_orig_params:
                # Since the handle's `FlatParameter` completed its gradient
                # computation, we should reset the gradient noneness mask
                handle._reset_is_grad_none()
                # Delay using sharded gradient views until after the
                # reduce-scatter instead of immediately after resharding
                handle._use_sharded_grad_views()
                if handle._has_optim_in_backward:
                    for orig_param in handle.flat_param._params:
                        # checking grad for None also filters out params
                        # that don't belong to this rank
                        if orig_param.grad is not None and hasattr(
                            orig_param, "_in_backward_optimizers"
                        ):
                            for optim in orig_param._in_backward_optimizers:
                                optim.step()
                            # Not sure if we need to do this. Setting entire
                            # flat_param's grad to be None should be fine.
                            orig_param.grad = None

                        handle.flat_param.grad = None


def _post_backward_reshard(
    state: _FSDPState,
    handle: FlatParamHandle,
    *unused: Any,
) -> None:
    free_unsharded_flat_param = _should_free_in_backward(state, handle)
    _reshard(state, [handle], [free_unsharded_flat_param])

    # TODO: Post-backward prefetching does not support the multiple handles
    # per module case since the post-backward hook runs per handle, not per
    # group of handles.
    handles_key = (handle,)
    _prefetch_handles(state, handles_key, _PrefetchMode.BACKWARD)


@no_type_check
def _should_free_in_backward(
    state: _FSDPState,
    handle: FlatParamHandle,
) -> bool:
    """
    Returns whether FSDP should free the unsharded flat parameter in the
    post-backward or not.
    """
    if not handle.uses_sharded_strategy:
        return False
    # If not syncing gradients, then we do not free for strategies that do not
    # reshard after forward as a *heuristic* to tradeoff higher memory for
    # higher throughput.
    return (
        state._sync_gradients
        or handle._sharding_strategy in RESHARD_AFTER_FORWARD_HANDLE_STRATEGIES
    )


@no_type_check
def _cast_grad_to_param_dtype(
    state: _FSDPState,
    sharded_grad: torch.Tensor,
    param: FlatParameter,
):
    """
    Casts ``sharded_grad`` back to the full parameter dtype so that the
    optimizer step runs with that dtype. This performs an actual cast if
    1. parameters were in reduced precision during the forward since then
    gradients would be in that reduced precision, or
    2. parameters were not in reduced precision but gradients were in
    reduced precision for communication.
    However, if a low precision communication hook is registered, then this
    dtype cast happens in the hook instead.
    """
    _assert_in_training_states(state, [TrainingState.FORWARD_BACKWARD])
    if not _low_precision_hook_enabled(state) and sharded_grad.dtype != param.dtype:
        low_prec_grad_data = sharded_grad.data
        sharded_grad.data = sharded_grad.data.to(dtype=param.dtype)
        # Since for `NO_SHARD`, the gradient is produced in the computation
        # stream and consumed here in the post-backward stream, inform the
        # caching allocator; for the sharded strategies, the gradient is
        # produced in the post-backward stream, so this `record_stream()`
        # should be a no-op
        _no_dispatch_record_stream(
            low_prec_grad_data, state._device_handle.current_stream()
        )


def _check_comm_hook(
    comm_hook: Any,
    comm_hook_state: Any,
) -> None:
    _p_assert(comm_hook is not None, "Communication hook should not be `None`")
    _p_assert(
        comm_hook_state is not None, "Communication hook state should not be `None`"
    )


def _check_grad_to_accumulate(
    new_sharded_grad: torch.Tensor,
    accumulated_grad: torch.Tensor,
) -> None:
    _p_assert(
        accumulated_grad.shape == new_sharded_grad.shape,
        "Shape mismatch when accumulating gradients: "
        f"existing gradient shape={accumulated_grad.shape} "
        f"new gradient shape={new_sharded_grad.shape}",
    )
    _p_assert(
        accumulated_grad.device == new_sharded_grad.device,
        "Device mismatch when accumulating gradients: "
        f"existing gradient device={accumulated_grad.device} "
        f"new gradient device={new_sharded_grad.device}",
    )


@no_type_check
def _low_precision_hook_enabled(state: _FSDPState) -> bool:
    return state._communication_hook in LOW_PRECISION_HOOKS


@no_type_check
@torch.no_grad()
def _post_backward_final_callback(
    state: _FSDPState,
    module: nn.Module,
):
    """
    This waits for the post-backward to finish and performs some final cleanup.
    This runs at the end of the entire backward pass and should only be called
    on the root FSDP instance.
    """
    _p_assert(
        state._is_root,
        "The post-backward callback should only be called on the root FSDP instance",
    )
    root_state = state

    if root_state._sync_gradients:
<<<<<<< HEAD
        # TODO: also waits for optimizer step to finish. This can be pushed to the next forward
        # by recording an event for each individually wrapped FSDP module, and only waiting
        # on that event in that FSDP module's pre forward.
        torch.cuda.current_stream().wait_stream(root_state._streams["post_backward"])
=======
        state._device_handle.current_stream().wait_stream(
            root_state._streams_post_backward
        )
>>>>>>> 530b62f9
        if root_state.cpu_offload.offload_params:
            # Wait for non-blocking GPU -> CPU sharded gradient copies from the
            # post-backward hooks to finish explicitly since CPU gradients do
            # not automatically synchronize with the GPU
            state._device_handle.current_stream().synchronize()
    root_state._exec_order_data.next_iter()

    for fsdp_state in state._all_fsdp_states:
        _catch_all_reshard(fsdp_state)
        _finalize_params(fsdp_state)
        fsdp_state._needs_pre_backward_unshard.clear()
        fsdp_state._ran_pre_backward_hook.clear()
        fsdp_state.training_state = TrainingState.IDLE
        for handle in fsdp_state._handles:
            handle._training_state = HandleTrainingState.IDLE
        fsdp_state._handles_prefetched.clear()
    # Reset for cases like one forward and multiple backwards
    root_state._post_backward_callback_queued = False


@no_type_check
def _catch_all_reshard(
    state: _FSDPState,
) -> None:
    """
    Reshards the parameters that may not have been resharded in the
    post-backward hook. This can happen when a module's output is used in the
    forward pass, meaning that its pre-backward hook runs (unsharding the
    parameter), but the post-backward hook does not run because the output was
    not jused in the loss computation corresponding to this backward pass.
    """
    # Wrap with a try-except to provide a more informative traceback if an
    # error is raised
    try:
        free_unsharded_flat_params: List[bool] = []
        handles_to_reshard: List[FlatParamHandle] = []
        for handle in state._handles:
            # TODO: This already-resharded check is brittle:
            # https://github.com/pytorch/pytorch/issues/83956
            already_resharded = (
                handle.flat_param.data_ptr()
                == handle.flat_param._local_shard.data_ptr()
            )
            if already_resharded:
                continue
            free_unsharded_flat_params.append(_should_free_in_backward(state, handle))
            handles_to_reshard.append(handle)
        if handles_to_reshard:
            _reshard(state, handles_to_reshard, free_unsharded_flat_params)
    except Exception as e:
        _p_assert(
            False,
            f"Got exception in the catch-all reshard for {state}: {str(e)}",
            raise_assertion_error=False,
        )
        raise e


@no_type_check
def _finalize_params(
    state: _FSDPState,
) -> None:
    """Finalizes the parameters before the next iteration."""
    for handle in state._handles:
        flat_param = handle.flat_param
        if flat_param.requires_grad:
            if hasattr(flat_param, "_post_backward_hook_state"):
                post_backward_hook_state_len = len(flat_param._post_backward_hook_state)
                _p_assert(
                    post_backward_hook_state_len == 1
                    or post_backward_hook_state_len == 2,
                    f"Invalid: ``_post_backward_hook_state``: {flat_param._post_backward_hook_state}",
                )
                flat_param._post_backward_hook_state[-1].remove()
                delattr(flat_param, "_post_backward_hook_state")
            if not state._sync_gradients:
                # Preserve the gradient accumulation state if not synchronizing
                # gradients: `.grad` remains the unsharded gradient  from prior
                # `no_sync()` iterations, and `_saved_grad_shard` remains the
                # sharded gradient from the last synchronized iteration
                continue
            handle.prepare_gradient_for_optim()
            _p_assert(
                hasattr(flat_param, "_post_backward_called"),
                "Expects `_post_backward_called` to be set on the `FlatParameter`",
            )
            flat_param._post_backward_called = False


@no_type_check
def _prefetch_handles(
    state: _FSDPState,
    current_handles_key: _HandlesKey,
    prefetch_mode: _PrefetchMode,
) -> None:
    """
    Prefetches the next handles if needed (without synchronization). An empty
    handles key cannot prefetch.
    """
    if not current_handles_key:
        return
    handles_to_prefetch = _get_handles_to_prefetch(state, current_handles_key)
    for handles_key in handles_to_prefetch:
        # Temporarily emulate the training state while calling `_unshard` to
        # ensure the correct `as_params` for `_use_unsharded_views()`
        prev_training_states: List[HandleTrainingState] = []
        for handle in handles_key:
            prev_training_states.append(handle._training_state)
            if prefetch_mode == _PrefetchMode.BACKWARD:
                handle._training_state = HandleTrainingState.BACKWARD_PRE
            elif prefetch_mode == _PrefetchMode.FORWARD:
                handle._training_state = HandleTrainingState.FORWARD
            else:
                raise ValueError(
                    f"Invalid prefetch mode on rank {state.rank}: {prefetch_mode}"
                )
        # Prefetch the next set of handles without synchronizing to allow
        # the sync to happen as late as possible to maximize overlap
        _unshard(state, handles_key, state._streams_unshard, state._streams_pre_unshard)
        for handle, prev_training_state in zip(handles_key, prev_training_states):
            handle._training_state = prev_training_state
        state._handles_prefetched[handles_key] = True


@no_type_check
def _get_handles_to_prefetch(
    state: _FSDPState,
    current_handles_key: _HandlesKey,
) -> List[_HandlesKey]:
    """
    Returns a :class:`list` of the handles keys to prefetch for the next
    module(s), where ``current_handles_key`` represents the current module.

    "Prefetching" refers to running the unshard logic early (without
    synchronization), and the "next" modules depend on the recorded execution
    order and the current training state.
    """
    training_state = _get_training_state(current_handles_key)
    valid_training_states = (
        HandleTrainingState.BACKWARD_PRE,
        HandleTrainingState.BACKWARD_POST,
        HandleTrainingState.FORWARD,
    )
    _p_assert(
        training_state in valid_training_states,
        f"Prefetching is only supported in {valid_training_states} but "
        f"currently in {training_state}",
    )
    eod = state._exec_order_data
    target_handles_keys: List[_HandlesKey] = []
    if (
        training_state == HandleTrainingState.BACKWARD_PRE
        and state.backward_prefetch == BackwardPrefetch.BACKWARD_PRE
    ) or (
        training_state == HandleTrainingState.BACKWARD_POST
        and state.backward_prefetch == BackwardPrefetch.BACKWARD_POST
    ):
        target_handles_keys = [
            target_handles_key
            for target_handles_key in eod.get_handles_to_backward_prefetch(
                current_handles_key
            )
            if state._needs_pre_backward_unshard.get(target_handles_key, False)
            and not state._handles_prefetched.get(target_handles_key, False)
        ]
    elif training_state == HandleTrainingState.FORWARD and state.forward_prefetch:
        target_handles_keys = [
            target_handles_key
            for target_handles_key in eod.get_handles_to_forward_prefetch(
                current_handles_key
            )
            if state._needs_pre_forward_unshard.get(target_handles_key, False)
            and not state._handles_prefetched.get(target_handles_key, False)
        ]
    return target_handles_keys


def _get_training_state(
    handles_key: _HandlesKey,
) -> HandleTrainingState:
    """Returns the training state of the handles in ``handles_key``."""
    _p_assert(len(handles_key) > 0, "Expects a non-empty handles key")
    training_states = {handle._training_state for handle in handles_key}
    _p_assert(
        len(training_states) == 1,
        f"Expects uniform training state but got {training_states}",
    )
    return next(iter(training_states))


@no_type_check
def _register_pre_forward_hooks(
    state: _FSDPState,
    modules: Iterable[nn.Module],
) -> None:
    """
    Registers pre-forward hooks on all modules in ``modules``. The pre-forward
    hooks are partially applied based on the current ``FlatParamHandle``
    construction, meaning that they must be re-registered if the construction
    changes.
    """
    for forward_handle in state._pre_forward_handles:
        forward_handle.remove()
    state._pre_forward_handles.clear()
    for module in modules:
        module_param_handles = state._fully_sharded_module_to_handles.get(module, [])
        if module_param_handles:
            unshard_fn = functools.partial(
                _pre_forward_unshard,
                state,
                module_param_handles,
            )
            hook = functools.partial(
                _pre_forward, state, module_param_handles, unshard_fn
            )
            state._pre_forward_handles.append(
                module.register_forward_pre_hook(hook, prepend=True, with_kwargs=True)
            )


@no_type_check
def _register_post_forward_hooks(
    state: _FSDPState,
    modules: Iterable[nn.Module],
) -> None:
    """
    Registers post-forward hooks on all modules in ``modules``. The
    post-forward hooks are partially applied based on the current
    ``FlatParamHandle`` construction, meaning that they must be re-registered
    if the construction changes.
    """
    for forward_handle in state._post_forward_handles:
        forward_handle.remove()
    state._post_forward_handles.clear()
    for module in modules:
        module_param_handles = state._fully_sharded_module_to_handles.get(module, [])
        if module_param_handles:
            reshard_fn = functools.partial(
                _post_forward_reshard,
                state,
                module_param_handles,
            )
            hook = functools.partial(
                _post_forward,
                state,
                module_param_handles,
                reshard_fn,
            )
            state._post_forward_handles.append(module.register_forward_hook(hook))


@no_type_check
def _register_root_pre_forward_hook(
    state: _FSDPState,
    module: nn.Module,
):
    """
    Registers root pre-forward hook on ``module``, which should be the local
    FSDP root.

    NOTE: For the current composable FSDP design, we have each application of
    ``fully_shard()`` to a module to indicate that that module is the local
    FSDP root. We may remove this assumption in the future, in which case we
    will need to register this root pre-forward hook on any candidate module
    that may be the local FSDP root.
    """
    for forward_handle in state._root_pre_forward_handles:
        forward_handle.remove()
    state._root_pre_forward_handles.clear()
    hook = functools.partial(_root_pre_forward, state)
    state._root_pre_forward_handles.append(
        module.register_forward_pre_hook(hook, prepend=True, with_kwargs=True)
    )


@no_type_check
def _register_pre_backward_hooks(
    state: _FSDPState,
    module: nn.Module,
    outputs: Any,
    handles: List[FlatParamHandle],
) -> None:
    """
    Registers pre-backward hooks on the tensors that require gradients in the
    forward pass outputs ``outputs``, which were computed using the
    ``FlatParameter`` s of ``handles``.

    Args:
        module (nn.Module): Fully sharded module (see [Note: Fully Sharded
            Module]).

    Returns:
        Forward pass outputs with pre-backward hooks registered to tensors that
        require gradients.
    """
    # If there is no gradient computation, then there is no need for
    # pre-backward logic
    if not torch.is_grad_enabled():
        return outputs
    if state._is_root:
        state._post_backward_callback_queued = False  # only defined on the root

    handles_key = tuple(handles)
    if handles_key:
        state._needs_pre_backward_unshard[handles_key] = False
        # Since these handles' `FlatParameter`s participated in a forward, we
        # conservatively assume that they will be used in the backward
        state._ran_pre_backward_hook[handles_key] = False

    def _register_hook(t: torch.Tensor) -> torch.Tensor:
        if t.requires_grad:
            t.register_hook(
                functools.partial(_pre_backward_hook, state, module, handles)
            )
            state._needs_pre_backward_unshard[handles_key] = True
        return t

    return _apply_to_tensors(_register_hook, outputs)


def _register_post_backward_hooks(
    state: _FSDPState,
    handles: List[FlatParamHandle],
) -> None:
    """
    Registers post-backward hooks on the ``FlatParameter`` s'
    ``AccumulateGrad`` objects to reshard and to reduce-scatter gradients.

    The ``AccumulateGrad`` object represents the last function that finalizes
    the ``FlatParameter`` 's gradient, so it only runs after its entire
    gradient computation has finished.

    We register the post-backward hook only once in the *first* forward that a
    ``FlatParameter`` participates in. This relies on the ``AccumulateGrad``
    object being preserved through multiple forwards.

    NOTE: We follow this heuristic to prefer the *first* forward to target the
    parameter mixed precision case, where there are *separate*
    ``AccumulateGrad`` objects across the different forwards. (Without
    parameter mixed precision, the ``AccumulateGrad`` objects are the same.) If
    we instead prefer the *last* forward, then the hook runs early.
    """
    # If there is no gradient computation, then there is no need for
    # post-backward logic
    if not torch.is_grad_enabled():
        return
    for handle in handles:
        flat_param = handle.flat_param
        already_registered = hasattr(flat_param, "_post_backward_hook_state")
        if already_registered or not flat_param.requires_grad:
            continue
        # Get the `AccumulateGrad` object
        temp_flat_param = flat_param.expand_as(flat_param)
        _p_assert(
            temp_flat_param.grad_fn is not None,
            "The `grad_fn` is needed to access the `AccumulateGrad` and "
            "register the post-backward hook",
        )
        acc_grad = temp_flat_param.grad_fn.next_functions[0][0]  # type: ignore[union-attr]
        assert acc_grad is not None
        hook_handle = acc_grad.register_hook(
            functools.partial(_post_backward_hook, state, handle)
        )
        flat_param._post_backward_hook_state = (acc_grad, hook_handle)  # type: ignore[attr-defined]


def _register_post_backward_reshard_only_hooks(
    state: _FSDPState,
    handles: List[FlatParamHandle],
    args: Tuple[Any, ...],
    kwargs: Dict[str, Any],
) -> None:
    """
    Registers post-backward hooks to reshard flat parameters that do not
    require gradient. We register these using multi-post-grad hooks on the
    input activations to ensure that all gradients that may depend on the
    parameters have been computed before resharding.
    """
    # Construct `inp_tensors` lazily to avoid CPU overhead in typical case
    # where each flat parameter requires gradient
    inp_tensors: Optional[List[torch.Tensor]] = None
    for handle in handles:
        if handle.flat_param.requires_grad:
            continue
        if inp_tensors is None:
            args_list, _ = tree_flatten(args)
            kwargs_list, _ = tree_flatten(kwargs)
            inp_tensors = [
                obj
                for obj in chain(args_list, kwargs_list)
                if torch.is_tensor(obj) and obj.requires_grad
            ]
        assert inp_tensors is not None  # mypy
        hook_handle = register_multi_grad_hook(
            inp_tensors, functools.partial(_post_backward_reshard, state, handle)
        )
        handle.flat_param._post_backward_hook_state = hook_handle  # type: ignore[attr-defined]


@no_type_check
def _register_post_backward_final_callback(
    state: _FSDPState, module: nn.Module
) -> None:
    """
    Registers the post-backward final callback that runs at the end of the
    backward pass. This should be called from the root FSDP instance at the
    beginning of the pre-backward.
    """
    _p_assert(
        state._is_root,
        "Only the root FSDP instance should register the post-backward callback",
    )
    if state._post_backward_callback_queued:
        return
    _assert_in_training_states(state, [TrainingState.IDLE])
    state._post_backward_callback_queued = True
    Variable._execution_engine.queue_callback(
        functools.partial(_post_backward_final_callback, state, module)
    )


def _wait_for_computation_stream(
    computation_stream: torch.cuda.Stream,
    unshard_stream: torch.cuda.Stream,
    pre_unshard_stream: torch.cuda.Stream,
):
    """
    Has the unshard and pre-unshard streams wait for the computation stream.
    For example, this should be called in the FSDP root's pre-forward to
    respect optimizer step computation.
    """
    unshard_stream.wait_stream(computation_stream)
    # Having the pre-all-gather stream wait for the current stream even if we
    # do not leverage the pre-all-gather stream is tolerable since this only
    # runs once per iteration
    pre_unshard_stream.wait_stream(computation_stream)


def _clear_grads_if_needed(
    handles: List[FlatParamHandle],
):
    """
    Clears the original parameters' gradients if needed. This method's CPU
    overhead is minimal, so we may call it throughout FSDP methods, which serve
    as callsites to free the gradient memory earlier.
    """
    for handle in handles:
        if handle._use_orig_params:
            handle._clear_grads_if_needed()


@no_type_check
def _get_buffers_and_dtypes_for_computation(
    state: _FSDPState,
    root_module: nn.Module,
) -> Tuple[List[torch.Tensor], List[Optional[torch.dtype]]]:
    """
    Returns all buffers in the module tree rooted at ``root_module`` and a
    corresponding list of the buffer dtypes for computation. Each buffer dtype
    is either ``None`` if buffer mixed precision is not enabled or the buffer
    low precision dtype otherwise.
    """
    _p_assert(state._is_root, "Expects the root to cast buffers")
    buffers: List[torch.Tensor] = []
    buffer_dtypes: List[Optional[torch.dtype]] = []
    if _is_composable(state):
        buffers = [
            buffer for module in root_module.modules() for buffer in module.buffers()
        ]
        buffer_dtypes = [
            state.mixed_precision.buffer_dtype for _ in range(len(buffers))
        ]
    else:
        visited_buffers = set()
        # Traverse the FSDP instances bottom-up so that we prefer the owning
        # FSDP instance's mixed precision setting for each buffer
        for fsdp_module in reversed(traversal_utils._get_fsdp_states(root_module)):
            for buffer in fsdp_module.buffers():
                if buffer in visited_buffers:
                    continue
                visited_buffers.add(buffer)
                buffers.append(buffer)
                buffer_dtypes.append(fsdp_module.mixed_precision.buffer_dtype)
    assert len(buffers) == len(buffer_dtypes), f"{len(buffers)} {len(buffer_dtypes)}"
    return buffers, buffer_dtypes


@no_type_check
def _get_orig_buffer_dtypes(
    state: _FSDPState,
    buffer_names: List[str],
) -> List[torch.dtype]:
    """
    Returns the original buffer types of the given buffer names.
    """
    buffer_dtypes: List[torch.dtype] = []
    for buffer_name in buffer_names:
        _p_assert(
            buffer_name in state._buffer_name_to_orig_dtype,
            f"{buffer_name} is missing from pre-computed dict on rank "
            f"{state.rank}, which only has keys "
            f"{state._buffer_name_to_orig_dtype.keys()}",
        )
        buffer_dtypes.append(state._buffer_name_to_orig_dtype[buffer_name])
    return buffer_dtypes


def _cast_buffers_to_dtype_and_device(
    buffers: List[torch.Tensor],
    buffer_dtypes: List[Optional[torch.dtype]],
    device: torch.device,
) -> None:
    """
    Casts ``buffers`` to the dtypes given by ``buffer_dtypes`` and moves them
    to ``device``. If an element in ``buffer_dtypes`` is ``None``, then the
    corresponding buffer is only moved to ``device``.
    """
    _p_assert(
        buffer_dtypes is None or len(buffers) == len(buffer_dtypes),
        f"Expects `buffers` and `buffer_dtypes` to have the same length if "
        f"`buffer_dtypes` is specified but got {len(buffers)} and "
        f"{len(buffer_dtypes)}",
    )
    for buffer, buffer_dtype in zip(buffers, buffer_dtypes):
        if not torch.is_floating_point(buffer) or buffer_dtype is None:
            buffer.data = buffer.to(device=device)
        else:
            buffer.data = buffer.to(device=device, dtype=buffer_dtype)<|MERGE_RESOLUTION|>--- conflicted
+++ resolved
@@ -250,18 +250,20 @@
         attr_name_to_values[attr_name] = set()
     root_state._all_fsdp_states = traversal_utils._get_fsdp_states(root_module)
     root_state._all_handles = root_state._exec_order_data.all_handles  # share reference
-<<<<<<< HEAD
+    root_state._device_mesh = _init_device_mesh(root_state)
     # Update _has_optim_in_backward for each handle.
     for handle in root_state._all_handles:
         flat_param = handle.flat_param
+        print(f"RV: checking flat_param")
+        if hasattr(flat_param, "_in_backward_optimizers"):
+            raise RuntimeError(
+                f"FSDP optimizer in backward only supported with use_orig_params=True!"
+            )
         if flat_param._params is not None:
             handle._has_optim_in_backward = any(
                 hasattr(param, "_in_backward_optimizers")
                 for param in flat_param._params
             )
-=======
-    root_state._device_mesh = _init_device_mesh(root_state)
->>>>>>> 530b62f9
 
     for fsdp_state in root_state._all_fsdp_states:
         for attr_name in HOMOGENEOUS_ATTR_NAMES:
@@ -907,8 +909,9 @@
                         ):
                             for optim in orig_param._in_backward_optimizers:
                                 optim.step()
-                            # Not sure if we need to do this. Setting entire
-                            # flat_param's grad to be None should be fine.
+                            # Set orig param gradient to None to maintain the
+                            # invariant that if flat_param.grad is None, then
+                            # each orig param grad is None.
                             orig_param.grad = None
 
                         handle.flat_param.grad = None
@@ -1030,16 +1033,12 @@
     root_state = state
 
     if root_state._sync_gradients:
-<<<<<<< HEAD
-        # TODO: also waits for optimizer step to finish. This can be pushed to the next forward
-        # by recording an event for each individually wrapped FSDP module, and only waiting
-        # on that event in that FSDP module's pre forward.
-        torch.cuda.current_stream().wait_stream(root_state._streams["post_backward"])
-=======
+        # TODO (rohan-varma): this also waits for the overlapped optimizer step to finish
+        # since it currently runs in the post-backward stream. That can be
+        # pushed to the next forward if run in a different stream
         state._device_handle.current_stream().wait_stream(
             root_state._streams_post_backward
         )
->>>>>>> 530b62f9
         if root_state.cpu_offload.offload_params:
             # Wait for non-blocking GPU -> CPU sharded gradient copies from the
             # post-backward hooks to finish explicitly since CPU gradients do
