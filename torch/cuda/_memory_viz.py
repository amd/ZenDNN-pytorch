import pickle
import sys
import os
import io
import subprocess
import json
from functools import lru_cache
from typing import List, Tuple, Optional, Any, Dict

cache = lru_cache(None)

__all__ = ["format_flamegraph", "segments", "memory", "compare"]

def _frame_fmt(f, full_filename=False):
    i = f['line']
    fname = f['filename']
    if not full_filename:
        fname = fname.split('/')[-1]
    func = f['name']
    return f'{fname}:{i}:{func}'

@cache
def _frame_filter(name, filename):
    omit_functions = [
        "unwind::unwind",
        "CapturedTraceback::gather",
        "gather_with_cpp",
        "_start",
        "__libc_start_main",
        "PyEval_",
        "PyObject_",
        "PyFunction_",
    ]
    omit_filenames = [
        "core/boxing",
        "/Register",
        "/Redispatch",
        "pythonrun.c",
        "Modules/main.c",
        "Objects/call.c",
        "Objects/methodobject.c",
        "pycore_ceval.h",
        "ceval.c",
        "cpython/abstract.h",
    ]
    for of in omit_functions:
        if of in name:
            return False
    for of in omit_filenames:
        if of in filename:
            return False
    return True

def _frames_fmt(frames, full_filename=False, reverse=False):
    if reverse:
        frames = reversed(frames)
    return [_frame_fmt(f, full_filename) for f in frames if _frame_filter(f['name'], f['filename'])]

def _block_extra(b):
    if 'history' in b:
        frames = b['history'][0].get('frames', [])
        real_size = b['history'][0]['real_size']
    else:
        real_size = b.get('requested_size', b['size'])
        frames = []
    return frames, real_size

def format_flamegraph(flamegraph_lines, flamegraph_script=None):
    if flamegraph_script is None:
        flamegraph_script = f'/tmp/{os.getuid()}_flamegraph.pl'
    if not os.path.exists(flamegraph_script):
        import urllib.request
        print(f"Downloading flamegraph.pl to: {flamegraph_script}")
        urllib.request.urlretrieve(
            'https://raw.githubusercontent.com/brendangregg/FlameGraph/master/flamegraph.pl', flamegraph_script)
        subprocess.run(['chmod', '+x', flamegraph_script])
    args = [flamegraph_script, '--countname', 'bytes']
    p = subprocess.Popen(args, stdin=subprocess.PIPE, stdout=subprocess.PIPE, encoding='utf-8')
    assert p.stdin is not None
    assert p.stdout is not None
    p.stdin.write(flamegraph_lines)
    p.stdin.close()
    result = p.stdout.read()
    p.stdout.close()
    p.wait()
    assert p.wait() == 0
    return result

def _write_blocks(f, prefix, blocks):
    for b in blocks:
        if 'history' not in b:
            f.write(f'{prefix};{b["state"]} {b["size"]}\n')
            continue
        accounted_for_size = 0
        for h in b['history']:
            sz = h['real_size']
            accounted_for_size += sz
            if 'frames' in h:
                frames = h['frames']
                if frames:
                    frame_s = ';'.join(_frames_fmt(frames, reverse=True))
                else:
                    frame_s = "<non-python>"
                f.write(f'{prefix};{b["state"]};{frame_s} {sz}\n')
            else:
                f.write(f'{prefix};{b["state"]};<no-context> {sz}\n')
        gaps = b['size'] - accounted_for_size
        if gaps:
            f.write(f'{prefix};{b["state"]};<gaps> {gaps}\n')

def segments(snapshot, format_flamegraph=format_flamegraph):
    f = io.StringIO()
    for seg in snapshot['segments']:
        prefix = f'stream_{seg["stream"]};seg_{seg["address"]}'
        _write_blocks(f, prefix, seg['blocks'])
    return format_flamegraph(f.getvalue())

def memory(snapshot, format_flamegraph=format_flamegraph):
    f = io.StringIO()
    for seg in snapshot['segments']:
        prefix = f'stream_{seg["stream"]}'
        _write_blocks(f, prefix, seg['blocks'])
    return format_flamegraph(f.getvalue())

def compare(before, after, format_flamegraph=format_flamegraph):
    def _seg_key(seg):
        return (seg['address'], seg['total_size'])

    def _seg_info(seg):
        return f'stream_{seg["stream"]};seg_{seg["address"]}'

    f = io.StringIO()

    before_segs = {_seg_key(seg) for seg in before}
    after_segs = {_seg_key(seg) for seg in after}

    print(f'only_before = {[a for a,_ in (before_segs - after_segs)]}')
    print(f'only_after = {[a for a,_ in (after_segs - before_segs)]}')

    for seg in before:
        if _seg_key(seg) not in after_segs:
            _write_blocks(f, f'only_before;{_seg_info(seg)}', seg['blocks'])

    for seg in after:
        if _seg_key(seg) not in before_segs:
            _write_blocks(f, f'only_after;{_seg_info(seg)}', seg['blocks'])

    return format_flamegraph(f.getvalue())

def _format_size(num):
    # https://stackoverflow.com/questions/1094841/get-human-readable-version-of-file-size
    for unit in ["", "Ki", "Mi", "Gi", "Ti", "Pi", "Ei", "Zi"]:
        if abs(num) < 1024.0:
            return f"{num:3.1f}{unit}B"
        num /= 1024.0
    return f"{num:.1f}YiB"

class Bytes:
    def __init__(self, value):
        self.value = value

    def __add__(self, rhs):
        return Bytes(self.value + rhs)

    def __repr__(self):
        return _format_size(self.value)

def calc_active(seg):
    return sum(b['size'] for b in seg['blocks'] if b['state'] == 'active_allocated')

def _report_free(free_external, free_internal):
    total = free_external + free_internal
    suffix = ''
    if total != 0:
        pct = (free_internal / total) * 100
        suffix = f' ({pct:.1f}% internal)'
    return f'{Bytes(total)}{suffix}'

PAGE_SIZE = 1024 * 1024 * 20
legend = f"""\

Legend:
    [a     ] - a segment in the allocator
     ^-- a page {Bytes(PAGE_SIZE)} of memory in the segment
    a-z: pages filled with a single block's content
    ' ': page is completely free
    *: page if completely full with multiple blocks
    0-9: page is partially full with tensors of multiple blocks (9 == 90% full)
    (X% internal) - of the free memory, X% is free because we rounded the size of the allocation.
"""

def segsum(data):
    """" Visually reports how the allocator has filled its segments. This printout can help debug fragmentation issues
    since free fragments will appear as gaps in this printout.  The amount of free space is reported for each segment.
    We distinguish between internal free memory which occurs because the allocator rounds the allocation size, and
    external free memory, which are the gaps between allocations in a segment.
    Args:
        data: snapshot dictionary created from _snapshot()

    """
    segments = []
    out = io.StringIO()
    out.write(f"Summary of segments >= {Bytes(PAGE_SIZE)} in size\n")
    total_reserved = 0
    total_allocated = 0
    free_external = 0
    free_internal = 0
    for seg in sorted(data['segments'], key=lambda x: (x['total_size'], calc_active(x))):
        total_reserved += seg['total_size']

        seg_free_external = 0
        seg_free_internal = 0
        seg_allocated = 0
        all_ranges = []
        boffset = 0
        for b in seg['blocks']:
            active = b['state'] == 'active_allocated'
            if 'history' in b:
                # use the more accurate real_size to account for internal fragmentation if we have it
                for h in b['history']:
                    if active:
                        all_ranges.append((h['addr'] - seg['address'], h['real_size'], active))
                        seg_allocated += h['real_size']
                        assert len(b['history']) == 1
                        seg_free_internal += b['size'] - h['real_size']
            else:
                if active:
                    all_ranges.append((boffset, b['size'], True))
                    seg_allocated += b['size']
            if not active:
                seg_free_external += b['size']

            boffset += b['size']

        total_allocated += seg_allocated
        free_external += seg_free_external
        free_internal += seg_free_internal

        nseg = (seg['total_size'] - 1) // PAGE_SIZE + 1
        occupied = [' ' for _ in range(nseg)]
        frac = [0.0 for _ in range(nseg)]
        active_size = 0
        for i, (start_, size, active) in enumerate(all_ranges):
            active_size += size
            finish_ = (start_ + size)
            start = start_ // PAGE_SIZE
            finish = (finish_ - 1) // PAGE_SIZE + 1
            m = chr((ord('a' if active else 'A') + (i % 26)))
            for j in range(start, finish):
                s = max(start_, j * PAGE_SIZE)
                e = min(finish_, (j + 1) * PAGE_SIZE)
                frac[j] += (e - s) / PAGE_SIZE
                if occupied[j] != ' ':
                    occupied[j] = '0123456789*'[int(frac[j] * 10)]
                else:
                    occupied[j] = m
        stream = '' if seg['stream'] == 0 else f', stream_{seg["stream"]}'
        body = ''.join(occupied)
        assert seg_free_external + seg_free_internal + seg_allocated == seg['total_size']
        stream = f' stream_{seg["stream"]}' if seg['stream'] != 0 else ''
        if seg['total_size'] >= PAGE_SIZE:
            out.write(f'[{body}] {Bytes(seg["total_size"])} allocated, '
                      f'{_report_free(seg_free_external, seg_free_internal)} free{stream}\n')
    out.write(f'segments: {len(data["segments"])}\n')
    out.write(f'total_reserved: {Bytes(total_reserved)}\n')
    out.write(f'total_allocated: {Bytes(total_allocated)}\n')
    internal_external = f' ({Bytes(free_internal)} internal + {Bytes(free_external)} external)' if free_internal else ''
    out.write(f'total_free: {_report_free(free_external, free_internal)}\n')
    out.write(legend)
    assert free_internal + free_external + total_allocated == total_reserved
    return out.getvalue()

def trace(data):
    out = io.StringIO()

    def format(entries):
        segment_intervals : list = []
        segment_addr_to_name = {}
        allocation_addr_to_name = {}

        free_names : list = []
        next_name = 0

        def _name():
            nonlocal next_name
            if free_names:
                return free_names.pop()
            r, m = next_name // 26, next_name % 26
            next_name += 1
            return f'{chr(ord("a") + m)}{"" if r == 0 else r}'

        def find_segment(addr):
            for name, saddr, size in segment_intervals:
                if addr >= saddr and addr < saddr + size:
                    return name, saddr
            for i, seg in enumerate(data['segments']):
                saddr = seg['address']
                size = seg['allocated_size']
                if addr >= saddr and addr < saddr + size:
                    return f'seg_{i}', saddr
            return None, None
        count = 0
        out.write(f'{len(entries)} entries\n')


        total_reserved = 0
        for seg in data['segments']:
            total_reserved += seg['total_size']

        for count, e in enumerate(entries):
            if e['action'] == 'alloc':
                addr, size = e['addr'], e['size']
                n = _name()
                seg_name, seg_addr = find_segment(addr)
                if seg_name is None:
                    seg_name = "MEM"
                    offset = addr
                else:
                    offset = addr - seg_addr
                out.write(f'{n} = {seg_name}[{offset}:{Bytes(size)}]\n')
                allocation_addr_to_name[addr] = (n, size, count)
                count += size
            elif e['action'] == 'free_requested':
                addr, size = e['addr'], e['size']
                name, _, _ = allocation_addr_to_name.get(addr, (addr, None, None))
                out.write(f'del {name} # {Bytes(size)}\n')
            elif e['action'] == 'free_completed':
                addr, size = e['addr'], e['size']
                count -= size
                name, _, _ = allocation_addr_to_name.get(addr, (addr, None, None))
                out.write(f'# free completed for {name} {Bytes(size)}\n')
                if name in allocation_addr_to_name:
                    free_names.append(name)
                    del allocation_addr_to_name[name]
            elif e['action'] == 'segment_alloc':
                addr, size = e['addr'], e['size']
                name = _name()
                out.write(f'{name} = cudaMalloc({addr}, {Bytes(size)})\n')
                segment_intervals.append((name, addr, size))
                segment_addr_to_name[addr] = name
            elif e['action'] == 'segment_free':
                addr, size = e['addr'], e['size']
                name = segment_addr_to_name.get(addr, addr)
                out.write(f'cudaFree({name}) # {Bytes(size)}\n')
                if name in segment_addr_to_name:
                    free_names.append(name)
                    del segment_addr_to_name[name]
            elif e['action'] == 'oom':
                size = e['size']
                free = e['device_free']
                out.write(f'raise OutOfMemoryError() # {Bytes(size)} requested, {Bytes(free)} free in CUDA\n')
            else:
                out.write(f'{e}\n')
        out.write(f"TOTAL MEM: {Bytes(count)}")
    for i, d in enumerate(data['device_traces']):
        if d:
            out.write(f'Device {i} ----------------\n')
            format(d)
    return out.getvalue()

class PlotWriter:
    def __init__(self, viz, categories: List[str] = None):
        string_table: List[str] = []

        # compresses lists of strings that have common suffixes
        # such as stack traces with the most recent frame first.
        # (reference to string table, another suffix table entry)
        suffix_table: List[Tuple[int, Optional[int]]] = []

        elements_size = []

        # indexes into the suffix_table
        elements_info = []

        # indexes into category table
        elements_category: Optional[List[int]] = None if categories is None else []

        # indexes into the elements_ tables
        actions: List[int] = []

        # indexes into the elements_ tables
        initially_allocated: List[int] = []

        def add_element(size, lines, category=None):
            nonlocal elements_category
            # note: struct of arrays format to info about elements
            # avoids a lot of repeated string keys when serialized
            elements_size.append(size)
            elements_info.append(viz.intern_stack(lines))

            # lazily create since we will not always have categories
            if categories is not None:
                assert category >= 0 and category < len(categories)
                assert elements_category is not None
                elements_category.append(category)

            return len(elements_size) - 1

        def data():
            r = {
                'actions': actions,
                'elements_size': elements_size,
                'elements_info': elements_info,
                'elements_category': elements_category,
                'suffix_table': suffix_table,
                'string_table': string_table,
                'initially_allocated': list(reversed(initially_allocated)),
                'categories': categories,
            }
            return r

        self.add_element = add_element
        self.allocate = actions.append
        self.free = actions.append
        self.initially_allocated = initially_allocated.append
        self.categories = categories
        self.data = data

def _choose_device(data, device):
    if device is not None:
        return [device]
    has_segment = {s['device']: True for s in data['segments']}
    return [i for i, t in enumerate(data['device_traces']) if len(t) > 0 or i in has_segment]


def trace_plot(data, device=None, plot_segments=False):
    """Generate a visualization over time of the memory usage recorded by the trace as an html file.

    Args:
        data: Memory snapshot as generated from torch.cuda.memory._snapshot()
        device (torch.device, optional): Generate the trace for this device, needed if multiple devices have allocations.
        plot_segments (bool, optional): Plots memory returned from cudaMalloc, rather than individual allocations.
                                        Defaults to False.

    Returns:
        str: HTML of visualization
    """
<<<<<<< HEAD
    viz = VizTemplate()
    for d in _choose_device(data, device):
        viz.add_trace_view(data, d, plot_segments)
    return viz.to_html()
=======
    w = PlotWriter()
    addr_to_alloc = {}
    device = _choose_device(data, device)
    if device is None:
        raise ValueError('No trace information was recorded.')

    trace = data['device_traces'][device]

    if plot_segments:
        addr_prefix = 's'
        alloc = 'segment_alloc'
        free = 'segment_free'
    else:
        addr_prefix = 'b'
        alloc = 'alloc'
        free = 'free_completed'

    addr_versions: Dict[int, int] = {}

    def add_element(addr, size, frames, extra=()):
        next_version = addr_versions[addr] = addr_versions.get(addr, 0) + 1
        frames = [f"{addr_prefix}{addr:x}_{next_version - 1} {_format_size(size)} allocation ({size} bytes)",
                  *extra,
                  *_frames_fmt(frames, full_filename=True)]
        return w.add_element(size, frames)

    for i, e in enumerate(trace):
        if e['action'] == alloc:
            elemid = add_element(e['addr'], e['size'], e.get('frames', []))
            addr_to_alloc[e['addr']] = elemid
            w.allocate(elemid)
        elif e['action'] == free:
            idx = addr_to_alloc.pop(e['addr'], None)
            if idx is None:
                idx = add_element(e['addr'], e['size'], e.get('frames', []), extra=('alloc not recorded, stack trace for free:',))
                w.initially_allocated(idx)
            w.free(idx)

    for seg in data['segments']:
        if seg['device'] != device:
            continue
        addr = seg['address']
        for b in seg['blocks']:
            if b['state'] == 'active_allocated' and addr not in addr_to_alloc:
                frames, real_size = _block_extra(b)
                extra = () if frames else ('<block was allocated before _record_history was enabled>',)
                elemid = add_element(addr, real_size, frames, extra=extra)
                w.initially_allocated(elemid)
            addr += b['size']

    return w.to_html()
>>>>>>> 9d465694

def profile_plot(profile, device=None):
    """Generate a visualization over time of the memory usage recorded by kineto memory profiling as an html file.

    Args:
        profile: profile as generated by `torch.profiler.profile(profile_memory=True)`
        device (torch.device, optional): Generate the trace for this device, needed if multiple devices have allocations.

    Returns:
        str: HTML of visualization
    """
    import torch
    from torch.profiler._memory_profiler import Action, TensorKey, Category
    from torch._C._profiler import _EventType
    memory_profile = profile._memory_profile()

    if device is None:
        if torch.cuda.is_available():
            device = torch.device('cuda', torch.cuda.current_device())
        else:
            device = torch.device('cpu')
    viz = VizTemplate()
    w = PlotWriter(viz, categories=["unknown", *(c.name.lower() for c in Category)])

    allocation_stacks = {}
    for event in memory_profile._op_tree.sorted_nodes:
        if event.tag == _EventType.Allocation:
            parent = event.parent
            python_parents = []
            while parent:
                if parent.tag in (_EventType.PyCall, _EventType.PyCCall):
                    python_parents.append(parent)
                parent = parent.parent
            key = TensorKey.from_allocation(event.extra_fields)

            # Corner case: If allocation doesn't have an ID (can't prove it was used as a Tensor)
            #              key will be None. I should add some way to identify these, I just haven't yet.
            if key and event.extra_fields.alloc_size > 0:
                allocation_stacks[key] = python_parents

    def add_element(size, tensor_key, version):
        category = memory_profile._categories.get(tensor_key, version)
        category = category.value if category is not None else 0
        stack = allocation_stacks.get(tensor_key, ())
        assert w.categories is not None
        return w.add_element(size,
                             [f"{_format_size(size)} ({size} bytes) allocation ({w.categories[category]})",
                              *(p.name for p in stack)],
                             category)

    kv_to_elem = {}
    for time, action, (tensor_key, version), size in memory_profile.timeline:
        if tensor_key.device != device:
            continue
        if action == Action.CREATE:
            kv_to_elem[(tensor_key, version)] = elemid = add_element(size, tensor_key, version)
            w.allocate(elemid)
        elif action == Action.DESTROY:
            w.free(kv_to_elem.pop((tensor_key, version)))
        elif action == Action.INCREMENT_VERSION:
            w.free(kv_to_elem.pop((tensor_key, version)))
            kv_to_elem[(tensor_key, version + 1)] = elemid = add_element(size, tensor_key, version + 1)
            w.allocate(elemid)
        elif action == Action.PREEXISTING:
            kv_to_elem[(tensor_key, version)] = elemid = add_element(size, tensor_key, version)
            w.initially_allocated(elemid)
    viz.add_plot('Active Memory Timeline', 'trace_view', device, w.data())
    return viz.to_html()

def segment_plot(data: Any, device=None):
    viz = VizTemplate()
    for d in _choose_device(data, device):
        viz.add_segment_view(data, d)
    return viz.to_html()

def all_plot(data: Any, device=None):
    viz = VizTemplate()
    for view in (viz.add_trace_view, viz.add_segment_view):
        for d in _choose_device(data, device):
            view(data, d)
    return viz.to_html()

class VizTemplate:
    def __init__(self):
        self.string_table: List[str] = []
        self.suffix_table: List[Tuple[int, Optional[int]]] = []
        self.plots = []
        self.selected = 0

    @cache
    def intern_str(self, s):
        self.string_table.append(s)
        return len(self.string_table) - 1

    @cache
    def intern_suffix(self, sid, restid):
        self.suffix_table.append((sid, restid))
        return len(self.suffix_table) - 1

    def intern_stack(self, frames):
        next_id = None
        for f in reversed(frames):
            next_id = self.intern_suffix(self.intern_str(f), next_id)
        return next_id

    def json(self):
        return json.dumps(self.__dict__)

    def to_html(self):
        return _viz_template.replace('$PLOT_DATA', self.json())

    def add_plot(self, name, kind, gpu, data):
        self.plots.append({
            'name': name,
            'kind': kind,
            'gpu': gpu,
            'data': data,
        })

    def add_trace_view(self, data, device, plot_segments=False):
        w = PlotWriter(self)
        addr_to_alloc = {}

        trace = data['device_traces'][device]

        if plot_segments:
            addr_prefix = 's'
            alloc = 'segment_alloc'
            free = 'segment_free'
        else:
            addr_prefix = 'b'
            alloc = 'alloc'
            free = 'free_completed'

        addr_versions: Dict[int, int] = {}

        next_stream = 0
        @cache
        def stream_id(stream):
            nonlocal next_stream
            next_stream += 1
            return next_stream

        def add_element(addr, size, stream, frames, extra=()):
            next_version = addr_versions[addr] = addr_versions.get(addr, 0) + 1
            title = f"{addr_prefix}{addr:x}_{next_version - 1} {_format_size(size)} allocation ({size} bytes)"
            if stream != 0:
                title = f"{title}, stream {stream_id(stream)}"
            frames = [title,
                    *extra,
                    *_frames_fmt(frames, full_filename=True)]
            return w.add_element(size, frames)

        for i, e in enumerate(trace):
            if e['action'] == alloc:
                elemid = add_element(e['addr'], e['size'], e['stream'], e.get('frames', []))
                addr_to_alloc[e['addr']] = elemid
                w.allocate(elemid)
            elif e['action'] == free:
                idx = addr_to_alloc.pop(e['addr'], None)
                if idx is None:
                    idx = add_element(e['addr'], e['size'], e['stream'], e.get('frames', []), extra=('alloc not recorded, stack trace for free:',))
                    w.initially_allocated(idx)
                w.free(idx)

        for seg in data['segments']:
            if seg['device'] != device:
                continue
            addr = seg['address']
            for b in seg['blocks']:
                if b['state'] == 'active_allocated' and addr not in addr_to_alloc:
                    frames, real_size = _block_extra(b)
                    extra = () if frames else ('<block was allocated before _record_history was enabled>',)
                    elemid = add_element(addr, real_size, seg['stream'], frames, extra=extra)
                    w.initially_allocated(elemid)
                addr += b['size']
        name = 'Active Memory Timeline' if not plot_segments else 'Reserved Memory Timeline'
        self.add_plot(name, 'trace_view', device, w.data())

    def add_segment_view(self, data: Any, device: int):
        trace = data['device_traces'][device]
        def format_frames(frames):
            return self.intern_stack(_frames_fmt(frames, full_filename=True))

        segment = {
            'events': {
                'action': [],  # reference to string table
                'addr': [],  # for OOM, this will hold device_free value
                'size': [],
                'stream': [],
                'frames': []  # reference to suffix_table
            },
            'segments': {
                'addr': [],
                'size': [],
                'stream': []
            },
            'blocks': {
                'addr': [],
                'size': [],
                'real_size': [],
                'frames': [],  # reference to string table
                'pending_free': [],
            }
        }

        def fold_free(ts):
            # turn a free_requested/free_completed pair into a single free event
            i = 0
            while i < len(ts):
                t = ts[i]
                if i + 1 < len(ts):
                    tnext = ts[i + 1]
                    if t['action'] == 'free_requested' and tnext['action'] == 'free_completed' and t['addr'] == tnext['addr']:
                        yield {**t, 'action': 'free'}
                        i += 2
                        continue
                if t['action'] == 'oom':
                    yield {**t, 'addr': t['device_free']}
                else:
                    yield t
                i += 1

        seen_streams = 0
        @cache
        def format_stream(s):
            nonlocal seen_streams
            if s == 0:
                return 0
            seen_streams += 1
            return seen_streams


        preproc: Any = {
            'action': self.intern_str,
            'frames': format_frames,
            'stream': format_stream,
        }

        events: Any = segment['events']
        for event in fold_free(trace):
            for k in events.keys():
                # stack frames not recorded on event
                # happens for snapshot even when
                # frames are recorded for other things.
                if k == 'frames' and k not in event:
                    events[k].append(None)
                    continue
                events[k].append(preproc.get(k, lambda x: x)(event[k]))

        segments = segment['segments']
        blocks = segment['blocks']

        segment_names = {
            'addr': 'address',
            'size': 'total_size',
        }

        for seg in data['segments']:
            if seg['device'] != device:
                continue
            for k in segments.keys():
                sk = segment_names.get(k, k)
                segments[k].append(preproc.get(k, lambda x: x)(seg[sk]))
            addr = seg['address']
            for b in seg['blocks']:
                if b['state'] in ('active_pending_free', 'active_allocated'):
                    frames, real_size = _block_extra(b)
                    blocks['addr'].append(addr)
                    blocks['size'].append(b['size'])
                    blocks['real_size'].append(real_size)
                    blocks['frames'].append(format_frames(frames))
                    blocks['pending_free'].append(1 if b['state'] == 'active_pending_free' else 0)
                addr += b['size']
        self.add_plot('Allocator State History', 'segment_view', device, segment)

# note: this template should eventually move to its own file,
# however, we first need to package _memory_viz.py so that it can be
# pip-installed separately from pytorch so it is easy to run e.g.
# on a laptop with downloaded snapshots. Currently this is
# accomplished by downloading _memory_viz.py so the template
# needs to be included
_viz_template = r"""
<!DOCTYPE html>
<html>
<head>
<style>
pre {
    margin: 0px;
}
html, body {
    height: 100%;
    overflow: clip;
}
</style>
</head>
<body>
<script type="module">
import * as d3 from "https://cdn.jsdelivr.net/npm/d3@7.7.0/+esm";
import {schemeTableau10} from "https://cdn.skypack.dev/d3-scale-chromatic@3";
import {axisLeft} from "https://cdn.skypack.dev/d3-axis@3";
import {scaleLinear} from "https://cdn.skypack.dev/d3-scale@4";
import {zoom, zoomIdentity} from "https://cdn.skypack.dev/d3-zoom@3";
import {brushX} from "https://cdn.skypack.dev/d3-brush@3";

let generated_data = $PLOT_DATA

function string_for(id) {
    return generated_data.string_table[id]
}

function frames_for(id) {
    let strings = []
    while (id !== null) {
        const [sid, next_id] = generated_data.suffix_table[id]
        strings.push(string_for(sid))
        id = next_id
    }
    return `${strings.join('\n')}\n`
}

function createEvents(trace_data) {
    let events_data = trace_data.events

    class Event {
        constructor(id) {
            this.idx = id
        }
        get size() { return events_data.size[this.idx] }
        get action() { return string_for(events_data.action[this.idx]) }
        get addr() { return events_data.addr[this.idx] }
        get frames() { return frames_for(this.frames_idx) }
        get frames_idx() { return events_data.frames[this.idx]}
        get stream() { return events_data.stream[this.idx] }
        get device_free() { return events_data.addr[this.idx] }
    }
    let events = trace_data.events.action.map( (_, i) => new Event(i))

    function version_space() {
        let version = {}
        return (addr, increment) => {
            if (!(addr in version)) {
                version[addr] = 0
            }
            let r = version[addr]
            if (increment) {
                version[addr]++
            }
            return r
        }
    }

    let segment_version = version_space()
    let block_version = version_space()
    for (let t of events) {
        // set unique version for each time an address is used
        // so that ctrl-f can be used to search for the beginning
        // and end of allocations and segments
        switch (t.action) {
            case 'free':
            case 'free_completed':
                t.version = block_version(t.addr, true)
                break
            case 'free_requested':
            case 'alloc':
                t.version = block_version(t.addr, false)
                break
            case 'segment_free':
            case 'segment_unmap':
                t.version = segment_version(t.addr, true)
                break;
            case 'segment_alloc':
            case 'segment_map':
                t.version = segment_version(t.addr, false)
                break
            default:
                break
        }
    }
    trace_data.segment_version = segment_version
    trace_data.block_version = block_version
    return events
}

function Segment(addr, size, stream, frame_idx, version) {
    return {addr, size, stream, version, get frames() { return frames_for(frame_idx)}}
}
function Block(addr, size, real_size, frame_idx, free_requested, version) {
    console.assert(frame_idx !== undefined)
    return {addr, size, real_size, get frames() { return frames_for(frame_idx)}, free_requested, version}
}

function EventSelector(outer, events, stack_info, memory_view) {
    let events_div = outer
    .append("div")
    .attr('style', 'grid-column: 1; grid-row: 1; overflow: auto; font-family: monospace')

    let events_selection = events_div
    .selectAll("pre")
    .data(events)
    .enter()
    .append("pre")
    .text((e) => formatEvent(e))
    .attr('style', '')

    let selected_event_idx = null

    let es = {
        select(idx) {
            if (selected_event_idx !== null) {
                let selected_event = d3.select(events_div.node().children[selected_event_idx])
                selected_event.attr('style', '')
            }
            if (idx !== null) {
                let div = d3.select(events_div.node().children[idx])
                div.attr('style', `background-color: ${schemeTableau10[5]}`)
                let [reserved, allocated] = memory_view.draw(idx)
                let enter = () => eventStack(div.datum(), allocated, reserved)
                stack_info.highlight(enter)
                div.node().scrollIntoViewIfNeeded(false)
            } else {
                memory_view.draw(0)
            }
            selected_event_idx = idx
        }
    }
    d3.select("body").on('keydown', (e) => {
        let actions = {ArrowDown: 1, ArrowUp: -1}
        if (selected_event_idx !== null && e.key in actions) {
            let new_idx = selected_event_idx + actions[e.key]
            es.select(Math.max(0, Math.min(new_idx, events.length - 1)))
            e.preventDefault()
        }
    })

    stack_info.register(events_selection, (t) => eventStack(t.datum()), (t) => {}, (d) => es.select(d.datum().idx))

    return es
}

function formatSize(num) {
    let orig = num
    // https://stackoverflow.com/questions/1094841/get-human-readable-version-of-file-size
    const units = ["", "Ki", "Mi", "Gi", "Ti", "Pi", "Ei", "Zi"];
    for (const unit of units) {
        if (Math.abs(num) < 1024.0) {
        return `${num.toFixed(1)}${unit}B (${orig} bytes)`;
        }
        num /= 1024.0;
    }
    return `${num.toFixed(1)}YiB`;
}

function formatEvent(event) {
    function formatAddr(event) {
        let version = event.version == 0 ? "" : `_${event.version}`
        let prefix = event.action.startsWith("segment") ? "s" : "b"
        return `${prefix}${event.addr.toString(16)}_${event.version}`
    }
    let stream = event.stream == 0 ? "" : `\n              (stream ${event.stream})`
    switch (event.action) {
        case 'oom':
            return `OOM (requested ${formatSize(event.size)}, CUDA has ${formatSize(event.device_free)} memory free)${stream}`
        case 'snapshot':
            return "snapshot"
        default:
            return `${event.action.padEnd(14)} ${formatAddr(event).padEnd(18)} ${formatSize(event.size)}${stream}`
    }
}

function eventStack(e, allocated, reserved) {
    let event = formatEvent(e)
    if (reserved !== undefined) {
        event = `(${formatSize(allocated)} allocated / ${formatSize(reserved)} reserved)\n${event}`
    }
    return event + "\n" + e.frames
}

function hashCode(num) {
  const numStr = num.toString();
  let hash = 0;
  for (let i = 0; i < numStr.length; i++) {
    const charCode = numStr.charCodeAt(i);
    hash = ((hash << 5) - hash) + charCode;
    hash = hash & hash; // Convert to 32-bit integer
  }
  return hash;
}

function addStroke(d) {
    d.attr('stroke', 'red')
    .attr('stroke-width', '2')
    .attr('vector-effect', 'non-scaling-stroke')
}

function removeStroke(d) {
    d.attr('stroke', '')
}

function MemoryView(outer, stack_info, trace_data, events) {
    let svg = outer.append('svg')
    .attr('style', 'grid-column: 2; grid-row: 1; width: 100%; height: 100%;')
    .attr('viewBox', '0 0 200 100')
    .attr('preserveAspectRatio', 'xMinYMin meet')
    let g = svg.append('g')
    let seg_zoom = zoom()
    seg_zoom.on('zoom', ({transform}) => {
        g.attr('transform', transform)
    })
    svg.call(seg_zoom)

    let sorted_segments = []
    let block_map = {}

    let segments_data = trace_data.segments
    for (let [i, addr] of trace_data.segments.addr.entries()) {
        sorted_segments.push(Segment(addr, segments_data.size[i], segments_data.stream[i],
                                     null, trace_data.segment_version(addr, false)))
    }
    sorted_segments.sort((x, y) => x.addr - y.addr)

    let blocks_data = trace_data.blocks
    for (let [i, addr] of trace_data.blocks.addr.entries()) {
        block_map[addr] = Block(addr, blocks_data.size[i], blocks_data.real_size[i],
                                blocks_data.frames[i], blocks_data.pending_free[i],
                                trace_data.block_version(addr, false))
    }

<<<<<<< HEAD
=======
    @cache
    def intern_suffix(sid, restid):
        suffix_table.append((sid, restid))
        return len(suffix_table) - 1

    def intern_stack(frames):
        next_id = None
        for f in reversed(frames):
            next_id = intern_suffix(intern_str(f), next_id)
        return next_id

    def format_frames(frames):
        return intern_stack(_frames_fmt(frames, full_filename=True))

    result: Any = {
        'string_table': string_table,
        'suffix_table': suffix_table,
        'events': {
            'action': [],  # reference to string table
            'addr': [],  # for OOM, this will hold device_free value
            'size': [],
            'stream': [],
            'frames': []  # reference to suffix_table
        },
        'segments': {
            'addr': [],
            'size': [],
            'stream': []
        },
        'blocks': {
            'addr': [],
            'size': [],
            'real_size': [],
            'frames': [],  # reference to string table
            'pending_free': [],
        }
    }

    def fold_free(ts):
        # turn a free_requested/free_completed pair into a single free event
        i = 0
        while i < len(ts):
            t = ts[i]
            if i + 1 < len(ts):
                tnext = ts[i + 1]
                if t['action'] == 'free_requested' and tnext['action'] == 'free_completed' and t['addr'] == tnext['addr']:
                    yield {**t, 'action': 'free'}
                    i += 2
                    continue
            if t['action'] == 'oom':
                yield {**t, 'addr': t['device_free']}
            else:
                yield t
            i += 1

    preproc: Any = {
        'action': intern_str,
        'frames': format_frames,
    }

    events: Any = result['events']
    for event in fold_free(trace):
        for k in events.keys():
            # stack frames not recorded on event
            # happens for snapshot even when
            # frames are recorded for other things.
            if k == 'frames' and k not in event:
                events[k].append(None)
                continue
            events[k].append(preproc.get(k, lambda x: x)(event[k]))

    segments = result['segments']
    blocks = result['blocks']

    segment_names = {
        'addr': 'address',
        'size': 'total_size',
    }

    for seg in data['segments']:
        if seg['device'] != device:
            continue
        for k in segments.keys():
            sk = segment_names.get(k, k)
            segments[k].append(preproc.get(k, lambda x: x)(seg[sk]))
        addr = seg['address']
        for b in seg['blocks']:
            if b['state'] in ('active_pending_free', 'active_allocated'):
                frames, real_size = _block_extra(b)
                blocks['addr'].append(addr)
                blocks['size'].append(b['size'])
                blocks['real_size'].append(real_size)
                blocks['frames'].append(format_frames(frames))
                blocks['pending_free'].append(1 if b['state'] == 'active_pending_free' else 0)
            addr += b['size']

    plot_data = json.dumps(result)
    return _events_template.replace('$PLOT_DATA', plot_data)

_events_template = r"""
<!DOCTYPE html>
<html>
<head>
<style>
pre {
    margin: 0px;
}
html, body {
    height: 100%;
}
</style>
</head>
<body>
<script type="module">
import * as d3 from "https://cdn.jsdelivr.net/npm/d3@7.7.0/+esm";
import {schemeTableau10} from "https://cdn.skypack.dev/d3-scale-chromatic@3";
import {axisLeft} from "https://cdn.skypack.dev/d3-axis@3";
import {scaleLinear} from "https://cdn.skypack.dev/d3-scale@4";
import {zoom, zoomIdentity} from "https://cdn.skypack.dev/d3-zoom@3";
import {brushX} from "https://cdn.skypack.dev/d3-brush@3";

let trace_data = $PLOT_DATA

function frames_for(id) {
    let strings = []
    while (id !== null) {
        const [sid, next_id] = trace_data.suffix_table[id]
        strings.push(trace_data.string_table[sid])
        id = next_id
    }
    return `${strings.join('\n')}\n`
}

let events_data = trace_data.events
let string_table = trace_data.string_table

class Event {
    constructor(id) {
        this.idx = id
    }
    get size() { return events_data.size[this.idx] }
    get action() { return string_table[events_data.action[this.idx]] }
    get addr() { return events_data.addr[this.idx] }
    get frames() { return frames_for(this.frames_idx) }
    get frames_idx() { return events_data.frames[this.idx]}
    get stream() { return events_data.stream[this.idx] }
    get device_free() { return events_data.addr[this.idx] }
}

function createEvents() {
    let events = trace_data.events.action.map( (_, i) => new Event(i))

    function version_space() {
        let version = {}
        return (addr, increment) => {
            if (!(addr in version)) {
                version[addr] = 0
            }
            let r = version[addr]
            if (increment) {
                version[addr]++
            }
            return r
        }
    }

    let segment_version = version_space()
    let block_version = version_space()
    for (let t of events) {
        // set unique version for each time an address is used
        // so that ctrl-f can be used to search for the beginning
        // and end of allocations and segments
        switch (t.action) {
            case 'free':
            case 'free_completed':
                t.version = block_version(t.addr, true)
                break
            case 'free_requested':
            case 'alloc':
                t.version = block_version(t.addr, false)
                break
            case 'segment_free':
            case 'segment_unmap':
                t.version = segment_version(t.addr, true)
                break;
            case 'segment_alloc':
            case 'segment_map':
                t.version = segment_version(t.addr, false)
                break
            default:
                break
        }
    }
    trace_data.segment_version = segment_version
    trace_data.block_version = block_version
    return events
}

function Segment(addr, size, stream, frame_idx, version) {
    return {addr, size, stream, version, get frames() { return frames_for(frame_idx)}}
}
function Block(addr, size, real_size, frame_idx, free_requested, version) {
    console.assert(frame_idx !== undefined)
    return {addr, size, real_size, get frames() { return frames_for(frame_idx)}, free_requested, version}
}

function EventSelector(body, outer, events, stack_info, memory_view) {
    let events_div = outer
    .append("div")
    .attr('style', 'grid-column: 1; grid-row: 1; overflow: auto; font-family: monospace')

    let events_selection = events_div
    .selectAll("pre")
    .data(events)
    .enter()
    .append("pre")
    .text((e) => formatEvent(e))
    .attr('style', '')

    let selected_event_idx = null

    let es = {
        select(idx) {
            if (selected_event_idx !== null) {
                let selected_event = d3.select(events_div.node().children[selected_event_idx])
                selected_event.attr('style', '')
            }
            if (idx !== null) {
                let div = d3.select(events_div.node().children[idx])
                div.attr('style', `background-color: ${schemeTableau10[5]}`)
                let [reserved, allocated] = memory_view.draw(idx)
                let enter = () => eventStack(div.datum(), allocated, reserved)
                stack_info.highlight(enter)
                div.node().scrollIntoViewIfNeeded(false)
            } else {
                memory_view.draw(0)
            }
            selected_event_idx = idx
        }
    }
    body.on('keydown', (e) => {
        let actions = {ArrowDown: 1, ArrowUp: -1}
        if (selected_event_idx !== null && e.key in actions) {
            let new_idx = selected_event_idx + actions[e.key]
            es.select(Math.max(0, Math.min(new_idx, events.length - 1)))
            e.preventDefault()
        }
    })

    stack_info.register(events_selection, (t) => eventStack(t.datum()), (t) => {}, (d) => es.select(d.datum().idx))

    return es
}

function formatSize(num) {
    let orig = num
    // https://stackoverflow.com/questions/1094841/get-human-readable-version-of-file-size
    const units = ["", "Ki", "Mi", "Gi", "Ti", "Pi", "Ei", "Zi"];
    for (const unit of units) {
        if (Math.abs(num) < 1024.0) {
        return `${num.toFixed(1)}${unit}B (${orig} bytes)`;
        }
        num /= 1024.0;
    }
    return `${num.toFixed(1)}YiB`;
}

function formatEvent(event) {
    function formatAddr(event) {
        let version = event.version == 0 ? "" : `_${event.version}`
        let prefix = event.action.startsWith("segment") ? "s" : "b"
        return `${prefix}${event.addr.toString(16)}_${event.version}`
    }
    let stream = event.stream == 0 ? "" : `\n              (stream ${event.stream})`
    switch (event.action) {
        case 'oom':
            return `OOM (requested ${formatSize(event.size)}, CUDA has ${formatSize(event.device_free)} memory free)${stream}`
        case 'snapshot':
            return "snapshot"
        default:
            return `${event.action.padEnd(14)} ${formatAddr(event).padEnd(18)} ${formatSize(event.size)}${stream}`
    }
}

function eventStack(e, allocated, reserved) {
    let event = formatEvent(e)
    if (reserved !== undefined) {
        event = `(${formatSize(allocated)} allocated / ${formatSize(reserved)} reserved)\n${event}`
    }
    return event + "\n" + e.frames
}

function hashCode(num) {
  const numStr = num.toString();
  let hash = 0;
  for (let i = 0; i < numStr.length; i++) {
    const charCode = numStr.charCodeAt(i);
    hash = ((hash << 5) - hash) + charCode;
    hash = hash & hash; // Convert to 32-bit integer
  }
  return hash;
}

function addStroke(d) {
    d.attr('stroke', 'red')
    .attr('stroke-width', '2')
    .attr('vector-effect', 'non-scaling-stroke')
}

function removeStroke(d) {
    d.attr('stroke', '')
}

function MemoryView(outer, stack_info, trace_data, events) {
    let svg = outer.append('svg')
    .attr('style', 'grid-column: 2; grid-row: 1; width: 100%; height: 100%;')
    .attr('viewBox', '0 0 200 100')
    .attr('preserveAspectRatio', 'xMinYMin meet')
    let g = svg.append('g')
    let seg_zoom = zoom()
    seg_zoom.on('zoom', ({transform}) => {
        g.attr('transform', transform)
    })
    svg.call(seg_zoom)

    let sorted_segments = []
    let block_map = {}

    let segments_data = trace_data.segments
    for (let [i, addr] of trace_data.segments.addr.entries()) {
        sorted_segments.push(Segment(addr, segments_data.size[i], segments_data.stream[i],
                                     null, trace_data.segment_version(addr, false)))
    }
    sorted_segments.sort((x, y) => x.addr - y.addr)

    let blocks_data = trace_data.blocks
    for (let [i, addr] of trace_data.blocks.addr.entries()) {
        block_map[addr] = Block(addr, blocks_data.size[i], blocks_data.real_size[i],
                                blocks_data.frames[i], blocks_data.pending_free[i],
                                trace_data.block_version(addr, false))
    }

>>>>>>> 9d465694
    function simulate_memory(idx) {
        // create a copy of segments because we edit size properties below
        let l_segments = sorted_segments.map((x) => { return {...x} })
        let l_block_map = {...block_map}

        function map_segment(merge, seg) {
            let idx = l_segments.findIndex(e => e.addr > seg.addr)
            if (!merge) {
                l_segments.splice(idx, 0, seg)
                return
            }
            if (idx == -1) {
                idx = l_segments.length
            }
            l_segments.splice(idx, 0, seg)
            if (idx + 1 < l_segments.length) {
                let next = l_segments[idx + 1]
                if (seg.addr + seg.size == next.addr && seg.stream == next.stream) {
                    seg.size += next.size
                    l_segments.splice(idx + 1, 1)
                }
            }
            if (idx > 0) {
                let prev = l_segments[idx - 1]
                if (prev.addr + prev.size == seg.addr && prev.stream == seg.stream) {
                    prev.size += seg.size
                    l_segments.splice(idx, 1)
                }
            }
        }
        function unmap_segment(merge, seg) {
            if (!merge) {
                l_segments.splice(l_segments.findIndex(x => x.addr == seg.addr), 1)
                return
            }
            let seg_end = seg.addr + seg.size
            let idx = l_segments.findIndex(e => e.addr <= seg.addr && seg_end <= e.addr + e.size)
            let existing = l_segments[idx]
            let existing_end = existing.addr + existing.size
            if (existing.addr == seg.addr) {
                existing.addr += seg.size
                existing.size -= seg.size
                if (existing.size == 0) {
                    l_segments.splice(idx, 1)
                }
            } else if (existing_end == seg_end) {
                existing.size -= seg.size
            } else {
                existing.size = seg.addr - existing.addr
                seg.addr = seg_end
                seg.size = existing_end - seg_end
                l_segments.splice(idx + 1, 0, seg)
            }
        }

        for (let i = events.length - 1; i > idx; i--) {
            let event = events[i]
            switch (event.action) {
                case 'free':
                    l_block_map[event.addr] = Block(event.addr, event.size, event.size, event.frames_idx, false, event.version)
                    break
                case 'free_requested':
                    l_block_map[event.addr].free_requested = false
                    break
                case 'free_completed':
                    l_block_map[event.addr] = Block(event.addr, event.size, event.size, event.frames_idx, true, event.version)
                    break
                case 'alloc':
                    delete l_block_map[event.addr]
                    break
                case 'segment_free':
                case 'segment_unmap':
                    map_segment(event.action == 'segment_unmap',
                                Segment(event.addr, event.size, event.stream, event.frames_idx, event.version))
                    break
                case 'segment_alloc':
                case 'segment_map':
                    unmap_segment(event.action == 'segment_map',
                                  Segment(event.addr, event.size, event.stream, event.frames_idx, event.version))
                    break
                case 'oom':
                    break
                default:
                    console.log(`unknown event: ${event.action}`)
                    break
            }
        }
        let new_blocks = Object.values(l_block_map)
        return [l_segments, new_blocks]
    }

    return {
        draw(idx) {
            let [segments_unsorted, blocks] = simulate_memory(idx)
            g.selectAll('g').remove()

            let segment_d = g.append('g')
            let block_g = g.append('g')
            let block_r = g.append('g')

            segment_d.selectAll('rect').remove()
            block_g.selectAll('rect').remove()
            block_r.selectAll('rect').remove()
            let segments = [...segments_unsorted].sort((x, y) => x.size == y.size ? (x.addr - y.addr) : (x.size - y.size))

            let segments_by_addr = [...segments].sort((x, y) => x.addr - y.addr)

            let max_size = segments.length == 0 ? 0 : segments.at(-1).size

            let xScale = scaleLinear([0, max_size], [0, 200])
            let padding = xScale.invert(1)

            let cur_row = 0
            let cur_row_size = 0
            for (let seg of segments) {
                seg.occupied = 0
                seg.internal_free = 0
                if (cur_row_size + seg.size > max_size) {
                    cur_row_size = 0
                    cur_row += 1
                }
                seg.offset = cur_row_size
                seg.row = cur_row
                cur_row_size += seg.size + padding
            }

            let num_rows = cur_row + 1

            let yScale = scaleLinear([0, num_rows], [0, 100])

            let segments_selection = segment_d.selectAll('rect').data(segments).enter()
            .append('rect')
            .attr('x', (x) => xScale(x.offset))
            .attr('y', (x) => yScale(x.row))
            .attr('width', (x) => xScale(x.size))
            .attr('height', yScale(4/5))
            .attr('stroke', 'black')
            .attr('stroke-width', '1')
            .attr('vector-effect', 'non-scaling-stroke')
            .attr('fill', 'white')

            stack_info.register(segments_selection,
                (d) => {
                    addStroke(d)
                    let t = d.datum()
                    let free = t.size - t.occupied
                    let internal = ""
                    if (t.internal_free > 0) {
                        internal = ` (${t.internal_free/free*100}% internal)`
                    }
                    return `s${t.addr.toString(16)}_${t.version}: segment ${formatSize(t.size)} allocated, ` +
                           `${formatSize(free)} free${internal} (stream ${t.stream})\n${t.frames}`
                },
                (d) => {
                    d.attr('stroke', 'black')
                    .attr('stroke-width', '1')
                    .attr('vector-effect', 'non-scaling-stroke')
                }
            )

            function find_segment(addr) {
                let left = 0;
                let right = segments_by_addr.length - 1;
                while (left <= right) {
                    let mid = Math.floor((left + right) / 2);
                    if (addr < segments_by_addr[mid].addr) {
                        right = mid - 1;
                    } else if (addr >= segments_by_addr[mid].addr + segments_by_addr[mid].size) {
                        left = mid + 1;
                    } else {
                        return segments_by_addr[mid];
                    }
                }
                return null;
            }

            for (let b of blocks) {
                b.segment = find_segment(b.addr)
                b.segment.occupied += b.real_size
                b.segment.internal_free += (b.size - b.real_size)
            }

            let block_selection = block_g.selectAll('rect').data(blocks).enter()
            .append('rect')
            .attr('x', (x) => xScale(x.segment.offset + (x.addr - x.segment.addr)))
            .attr('y', (x) => yScale(x.segment.row))
            .attr('width', (x) => xScale(x.real_size))
            .attr('height', yScale(4/5))
            .attr('fill', (x, i) => x.free_requested ? 'red' : schemeTableau10[Math.abs(hashCode(x.addr)) % schemeTableau10.length])

            stack_info.register(block_selection, (d) => {
                addStroke(d)
                let t = d.datum()
                let requested = ""
                if (t.free_requested) {
                    requested = " (block freed but waiting due to record_stream)"
                }
                return `b${t.addr.toString(16)}_${t.version} ` +
                       `${formatSize(t.real_size)} allocation${requested} (stream ${t.segment.stream})\n` + t.frames
            }, removeStroke)

            let free_selection = block_r.selectAll('rect').data(blocks).enter()
            .append('rect')
            .attr('x', (x) => xScale(x.segment.offset + (x.addr - x.segment.addr) + x.real_size))
            .attr('y', (x) => yScale(x.segment.row))
            .attr('width', (x) => xScale(x.size - x.real_size))
            .attr('height', yScale(4/5))
            .attr('fill', (x, i) => 'red')

            stack_info.register(free_selection, (d) => {
                addStroke(d)
                let t = d.datum()
                return `Free space lost due to rounding ${formatSize(t.size - t.real_size)}` +
                       ` (stream ${t.segment.stream})\n` + t.frames
            }, removeStroke)

            let reserved = segments.reduce((x, y) => x + y.size, 0)
            let allocated = blocks.reduce((x, y) => x + y.real_size, 0)
            return [reserved, allocated]
        }
    }
}

function StackInfo(outer) {
    let stack_trace = outer
    .append('pre')
    .attr("style", "grid-column: 1 / 3; grid-row: 2; overflow: auto")
    let selected = {
        enter: () => { stack_trace.text("") },
        leave: () => {},
    }
    return {
        register(dom, enter, leave = (e) => {}, select = (e) => {}) {
            dom.on('mouseover', (e) => {
                selected.leave()
                stack_trace.text(enter(d3.select(e.target)))
            })
            .on('mousedown', (e) => {
                let obj = d3.select(e.target)
                selected = {enter: () => stack_trace.text(enter(obj)), leave: () => leave(obj)}
                select(obj)
            })
            .on('mouseleave', (e) =>  {
                leave(d3.select(e.target))
                selected.enter()
            })
        },
        highlight(enter, leave = () => {}) {
            selected = {enter: () => stack_trace.text(enter()), leave: leave}
            selected.enter()
        }
    }
}

function create_segment_view(dst, trace_data) {
    // add some supplement information to trace_data
    let events = createEvents(trace_data)

    let outer = dst.append("div")
    .attr('style', "display: grid; grid-template-columns: 1fr 2fr; grid-template-rows: 2fr 1fr; height: 100%; gap: 10px")

    let stack_info = StackInfo(outer)
    let memory_view = MemoryView(outer, stack_info, trace_data, events)
    let event_selector = EventSelector(outer, events, stack_info, memory_view)

    window.requestAnimationFrame(function() {
        event_selector.select(events.length > 0 ? events.length - 1 : null)
    });
}

function process_alloc_data(alloc_data, max_entries) {
    let current = []
    let current_data = []
    let data = []
    let max_size = 0

    let total_mem = 0
    let total_summarized_mem = 0
    let timestep = 0

    let max_at_time = []


    let summarized_mem = {elem: 'summarized', timesteps: [], offsets: [total_mem], size: [], color: 0}
    let summarized_elems = {}

    function advance(n) {
        summarized_mem.timesteps.push(timestep)
        summarized_mem.offsets.push(total_mem)
        summarized_mem.size.push(total_summarized_mem)
        timestep += n
        for (let i = 0; i < n; i++) {
            max_at_time.push(total_mem + total_summarized_mem)
        }
    }

    let sizes = alloc_data.elements_size.map((x, i) => [x, i]).sort(([x, xi], [y, yi]) => y - x)

    let draw_elem = {}
    for (const [s, e] of sizes.slice(0, max_entries)) {
        draw_elem[e] = true
    }

    function add_allocation(elem) {
        let size = alloc_data.elements_size[elem]
        current.push(elem)
        let color = elem
        if (alloc_data.elements_category !== null) {
            color = alloc_data.elements_category[elem]
        }
        let e = {elem: elem, timesteps: [timestep], offsets: [total_mem], size: size, color: color}
        current_data.push(e)
        data.push(e)
        total_mem += size
    }

    for (const elem of alloc_data.initially_allocated) {
        if (elem in draw_elem) {
            add_allocation(elem)
        } else {
            total_summarized_mem += alloc_data.elements_size[elem]
            summarized_elems[elem] = true
        }
    }

    for (const action of alloc_data.actions) {
        const elem = action
        const size = alloc_data.elements_size[elem]
        if ( !(elem in draw_elem)) {
            if (elem in summarized_elems) {
                advance(1)
                total_summarized_mem -= size
                summarized_elems[elem] = null
            } else {
                total_summarized_mem += size
                summarized_elems[elem] = true
                advance(1)
            }
            continue
        }
        const idx = current.findLastIndex(x => x === elem)
        // first time we see an action we add it
        // second time we remove it
        if (idx == -1) {
            add_allocation(elem)
            advance(1)
        } else {
            advance(1)
            const removed = current_data[idx]
            removed.timesteps.push(timestep)
            removed.offsets.push(removed.offsets.at(-1))
            current.splice(idx, 1)
            current_data.splice(idx, 1)

            if (idx < current.length) {
                for (let j = idx; j < current.length; j++) {
                    const e = current_data[j]
                    e.timesteps.push(timestep)
                    e.offsets.push(e.offsets.at(-1))
                    e.timesteps.push(timestep + 3)
                    e.offsets.push(e.offsets.at(-1) - size)
                }
                advance(3)
            }
            total_mem -= size
        }
        max_size = Math.max(total_mem + total_summarized_mem, max_size)
    }

    for (const elem of current_data) {
        elem.timesteps.push(timestep)
        elem.offsets.push(elem.offsets.at(-1))
    }
    data.push(summarized_mem)

    return {
        max_size: max_size,
        allocations_over_time: data,
        max_at_time: max_at_time,
        summarized_mem: summarized_mem,
        context_for_id:  (elem) => {
            let strings = []
            let id = alloc_data.elements_info[elem]
            return frames_for(id)
        }
    }
}

function MemoryPlot(svg, data, left_pad, width, height, colors=schemeTableau10) {
    function format_points(d) {
        const size = d.size
        const xs = d.timesteps.map(t => xscale(t))
        const bottom = d.offsets.map(t => yscale(t))
        const m = Array.isArray(size) ? ((t, i) => yscale(t + size[i]))
                                      :  (t => yscale(t + size))
        const top = d.offsets.map(m)
        const p0 = xs.map((x, i) => `${x},${bottom[i]}`)
        const p1 = xs.map((x, i) => `${x},${top[i]}`).reverse()

        return `${p0.join(' ')} ${p1.join(' ')}`
    }

    let max_timestep = data.max_at_time.length
    let max_size = data.max_size

    let plot_width = width - left_pad
    let plot_height = height

    let yscale = scaleLinear().domain([0, max_size]).range([plot_height, 0]);
    let heightscale = scaleLinear().domain([0, max_size]).range([0, plot_height]);
    let yaxis = axisLeft(yscale).tickFormat(d3.format("~s"))
    let xscale = scaleLinear().domain([0, max_timestep]).range([0, plot_width])
    let plot_coordinate_space = svg.append("g").attr("transform", `translate(${left_pad}, ${0})`)
    let plot_outer = plot_coordinate_space.append('g')

    function view_rect(a) {
        return a.append('rect').attr('x', 0).attr('y', 0)
                .attr('width', plot_width).attr('height', plot_height)
                .attr('fill', 'white')
    }

    view_rect(plot_outer)

    let cp = svg.append("clipPath").attr("id", "clip")
    view_rect(cp)
    plot_outer.attr('clip-path', "url(#clip)")


    let zoom_group = plot_outer.append("g")
    let scrub_group = zoom_group.append('g')

    let plot = scrub_group.selectAll("polygon")
    .data(data.allocations_over_time)
    .enter()
    .append("polygon")
    .attr('points', format_points)
    .attr('fill', d => colors[d.color % colors.length])

    let axis = plot_coordinate_space.append('g').call(yaxis)


    let scale_mini = 0
    let translate_mini = 0
    function handleZoom(e) {
        const t = e.transform
        zoom_group.attr("transform", t)
        axis.call(yaxis.scale(e.transform.rescaleY(yscale)))
    }

    const thezoom = zoom().on('zoom', handleZoom)
    plot_outer.call(thezoom)

    return {
        select_window: (stepbegin, stepend, max) => {
            let begin = xscale(stepbegin)
            let size = xscale(stepend) - xscale(stepbegin);
            let scale = plot_width / size
            let translate = -begin
            let yscale =  max_size/max
            scrub_group.attr("transform", `scale(${scale/yscale}, 1) translate(${translate}, 0)`)
            plot_outer.call(thezoom.transform, zoomIdentity.scale(yscale).translate(0, -(plot_height - plot_height/yscale)))
        },
        set_delegate: (delegate) => {
            plot.on('mouseover', function (e, d) { delegate.set_selected(d3.select(this)) } )
            .on('mousedown', function(e, d) { delegate.default_selected = d3.select(this)})
            .on('mouseleave', function (e, d) { delegate.set_selected(delegate.default_selected) } )
        }
    }
}

function ContextViewer(text, data) {
    let current_selected = null

    return {
        default_selected: null,
        set_selected: (d) => {
            if (current_selected !== null) {
                current_selected.attr('stroke', null).attr('stroke-width', null);
            }
            if (d === null) {
                text.text("")
            } else {
                const dd = d.datum()
                if (dd.elem === 'summarized') {
                    text.html(
                        "Small tensors that were not plotted to cutdown on render time.\n" +
                        "Use detail slider to see smaller allocations.")
                } else {
                    text.text(`${dd.elem} ${data.context_for_id(dd.elem)}`)
                }
                d.attr('stroke', 'black').attr('stroke-width', 1).attr('vector-effect', 'non-scaling-stroke')
            }
            current_selected = d
        }
    }
}


function MiniMap(mini_svg, plot, data, left_pad, width, height=70) {
    let max_at_time = data.max_at_time
    let plot_width = width - left_pad
    let yscale = scaleLinear().domain([0, data.max_size]).range([height, 0]);
    let minixscale = scaleLinear().domain([0, max_at_time.length]).range([left_pad, width])

    let mini_points = [[max_at_time.length, 0], [0, 0]]

    for (const [i, m] of max_at_time.entries()) {
        let [lastx, lasty] = mini_points[mini_points.length - 1]
        if (m !== lasty) {
            mini_points.push([i, lasty])
            mini_points.push([i, m])
        } else if (i === max_at_time.length - 1) {
            mini_points.push([i, m])
        }
    }


    let points = mini_points.map(([t, o]) => `${minixscale(t)}, ${yscale(o)}`)
    points = points.join(' ')
    mini_svg.append('polygon').attr('points', points).attr('fill', schemeTableau10[0])

    let xscale = scaleLinear().domain([0, max_at_time.length]).range([0, plot_width])


    const brush = brushX()
    brush.extent([[left_pad, 0], [width, height]])
    brush.on('brush', function({selection}) {
        let [begin, end] = selection.map(x => x - left_pad)

        let stepbegin = Math.floor(xscale.invert(begin))
        let stepend = Math.floor(xscale.invert(end))
        let max = 0
        for (let i = stepbegin; i < stepend; i++) {
            max = Math.max(max, max_at_time[i])
        }
        plot.select_window(stepbegin, stepend, max)
    })
    mini_svg.call(brush)
    return {}
}

function Legend(svg, categories) {
    let xstart = width - 100
    let ystart = 30
    plot_svg.append('g').selectAll('rect')
    .data(categories)
    .enter()
    .append('rect')
    .attr('x', (c, i) => xstart)
    .attr('y', (c, i) => ystart + i*15)
    .attr('width', 10)
    .attr('height', 10)
    .attr('fill', (c, i) => schemeTableau10[i % schemeTableau10.length])
    plot_svg.append('g').selectAll('text')
    .data(categories)
    .enter()
    .append('text')
    .attr('x', (c, i) => xstart + 20)
    .attr('y', (c, i) => ystart + i*15 + 8)
    .attr("font-family", "helvetica")
    .attr('font-size', 10)
    .text((c) => c)
    return {}
}


function create_trace_view(dst, alloc_data, max_entries=15000) {
    let left_pad = 70
    let data = process_alloc_data(alloc_data, max_entries)
    dst.selectAll('svg').remove()
    dst.selectAll('div').remove()

    let d = dst.append('div')
    d.append('input')
    .attr("type", "range")
    .attr('min', 0)
    .attr('max', alloc_data.elements_info.length)
    .attr("value", max_entries)
    .on('change', function() {
    create_trace_view(dst, alloc_data, this.value)
    })
    d.append('label').text('Detail')

    let grid_container = dst.append('div').attr('style', "display: grid; grid-template-columns: 1fr; grid-template-rows: 10fr 1fr 8fr; height: 100%; gap: 10px")

    let plot_svg = grid_container.append("svg").attr('display', 'block')
                                               .attr('viewBox', '0 0 1024 576')
                                               .attr('preserveAspectRatio', 'none')
                                               .attr('style', 'grid-column: 1; grid-row: 1; width: 100%; height: 100%;')

    let plot = MemoryPlot(plot_svg, data, left_pad, 1024, 576)

    if (alloc_data.categories !== null) {
        Legend(plot_svg.append('g'), alloc_data.categories)
    }

    let mini_svg = grid_container.append("svg").attr('display', 'block')
                                               .attr('viewBox', '0 0 1024 60')
                                               .attr('preserveAspectRatio', 'none')
                                               .attr('style', 'grid-column: 1; grid-row: 2; width: 100%; height: 100%;')

    MiniMap(mini_svg, plot, data, left_pad, 1024)
    let  context_div = grid_container.append("div").attr('style', 'grid-column: 1; grid-row: 3; width: 100%; height: 100%; overflow: auto;')
    let delegate = ContextViewer(context_div.append("pre").text('none'), data)
    plot.set_delegate(delegate)
}

let kinds = {
    trace_view: create_trace_view,
    segment_view: create_segment_view,
}

function selected(idx) {
    let e = generated_data.plots.at(idx)
    if (!e.div) {
        e.div = d3.select("body").append("div")
        kinds[e.kind](e.div, e.data)
    }
    for (const gd of generated_data.plots) {
        if (gd.div) {
            if (gd === e) {
                gd.div.attr('style', 'display: float; height: 100%')
            } else {
                gd.div.attr('style', 'display: none; height: 100%')
            }
        }
    }
}

let body = d3.select("body")
let selector = body.append('select')
selector.on('change', function() {
    selected(this.selectedIndex)
})
for (const gd of generated_data.plots) {
    let option = selector.append('option')
    option.text(`${gd.name} (GPU ${gd.gpu})`)
}
selected(generated_data.selected)

</script>
</body>
</html>
"""

if __name__ == "__main__":
    import os.path
    thedir = os.path.realpath(os.path.dirname(__file__))
    if thedir in sys.path:
        # otherwise we find cuda/random.py as random...
        sys.path.remove(thedir)
    import argparse

    fn_name = 'torch.cuda.memory._snapshot()'
    pickled = f'pickled memory statistics from {fn_name}'
    parser = argparse.ArgumentParser(description=f'Visualize memory dumps produced by {fn_name}')

    subparsers = parser.add_subparsers(dest='action')

    def _output(p):
        p.add_argument('-o', '--output', default='output.svg', help='flamegraph svg (default: output.svg)')

    description = 'Prints overall allocation statistics and a visualization of how the allocators segments are currently filled.'
    stats_a = subparsers.add_parser('stats', description=description)
    stats_a.add_argument('input', help=pickled)

    description = 'Prints buffer of the most recent allocation events embedded in the snapshot in a Pythonic style.'
    trace_a = subparsers.add_parser('trace', description=description)
    trace_a.add_argument('input', help=pickled)

    description = 'Generate a flamegraph that visualizes what memory is stored in each allocator segment (aka block)'
    segments_a = subparsers.add_parser('segments', description=description)
    segments_a.add_argument('input', help=pickled)
    _output(segments_a)

    description = "Generate a flamegraph the program locations contributing to CUDA memory usage."
    memory_a = subparsers.add_parser('memory', description=description)
    memory_a.add_argument('input', help=pickled)
    _output(memory_a)

    description = 'Generate a flamegraph that shows segments (aka blocks) that have been added ' \
        'or removed between two different memorys snapshots.'
    compare_a = subparsers.add_parser('compare', description=description)
    compare_a.add_argument('before', help=pickled)
    compare_a.add_argument('after', help=pickled)
    _output(compare_a)

    plots = (
        ("plot", "Generate all html visualizations in a single file."),
        ("trace_plot", "Generate a visualization over time of the memory usage recorded by the trace as an html file."),
        ("segment_plot", "Visualize how allocations are packed into allocator segments at each point in a trace as an html file.")
    )
    for cmd, description in plots:
        trace_plot_a = subparsers.add_parser(cmd, description=description)
        trace_plot_a.add_argument('input', help=pickled)
        help = 'visualize trace from this device (default: chooses the only device with trace info or errors)'
        trace_plot_a.add_argument('-d', '--device', type=int, default=None, help=help)
        help = 'path to save the visualization(default: output.html)'
        trace_plot_a.add_argument('-o', '--output', default='output.html', help=help)
        if cmd == "trace_plot":
            help = 'visualize change to segments rather than individual allocations'
            trace_plot_a.add_argument('-s', '--segments', action='store_true', help=help)


    args = parser.parse_args()

    def _read(name):
        if name == '-':
            f = sys.stdin.buffer
        else:
            f = open(name, 'rb')
        data = pickle.load(f)
        if isinstance(data, list):  # segments only...
            data = {'segments': data, 'traces': []}
        return data

    def _write(name, data):
        with open(name, 'w') as f:
            f.write(data)

    if args.action == 'segments':
        data = _read(args.input)
        _write(args.output, segments(data))
    elif args.action == 'memory':
        data = _read(args.input)
        _write(args.output, memory(data))
    elif args.action == 'stats':
        data = _read(args.input)
        print(segsum(data))
    elif args.action == 'trace':
        data = _read(args.input)
        print(trace(data))
    elif args.action == 'compare':
        before = _read(args.before)
        after = _read(args.after)
        _write(args.output, compare(before, after))
    elif args.action == 'trace_plot':
        data = _read(args.input)
        _write(args.output, trace_plot(data, device=args.device, plot_segments=args.segments))
    elif args.action == 'segment_plot':
        data = _read(args.input)
        _write(args.output, segment_plot(data, device=args.device))
    elif args.action == 'plot':
        data = _read(args.input)
        _write(args.output, all_plot(data, device=args.device))<|MERGE_RESOLUTION|>--- conflicted
+++ resolved
@@ -435,64 +435,10 @@
     Returns:
         str: HTML of visualization
     """
-<<<<<<< HEAD
     viz = VizTemplate()
     for d in _choose_device(data, device):
         viz.add_trace_view(data, d, plot_segments)
     return viz.to_html()
-=======
-    w = PlotWriter()
-    addr_to_alloc = {}
-    device = _choose_device(data, device)
-    if device is None:
-        raise ValueError('No trace information was recorded.')
-
-    trace = data['device_traces'][device]
-
-    if plot_segments:
-        addr_prefix = 's'
-        alloc = 'segment_alloc'
-        free = 'segment_free'
-    else:
-        addr_prefix = 'b'
-        alloc = 'alloc'
-        free = 'free_completed'
-
-    addr_versions: Dict[int, int] = {}
-
-    def add_element(addr, size, frames, extra=()):
-        next_version = addr_versions[addr] = addr_versions.get(addr, 0) + 1
-        frames = [f"{addr_prefix}{addr:x}_{next_version - 1} {_format_size(size)} allocation ({size} bytes)",
-                  *extra,
-                  *_frames_fmt(frames, full_filename=True)]
-        return w.add_element(size, frames)
-
-    for i, e in enumerate(trace):
-        if e['action'] == alloc:
-            elemid = add_element(e['addr'], e['size'], e.get('frames', []))
-            addr_to_alloc[e['addr']] = elemid
-            w.allocate(elemid)
-        elif e['action'] == free:
-            idx = addr_to_alloc.pop(e['addr'], None)
-            if idx is None:
-                idx = add_element(e['addr'], e['size'], e.get('frames', []), extra=('alloc not recorded, stack trace for free:',))
-                w.initially_allocated(idx)
-            w.free(idx)
-
-    for seg in data['segments']:
-        if seg['device'] != device:
-            continue
-        addr = seg['address']
-        for b in seg['blocks']:
-            if b['state'] == 'active_allocated' and addr not in addr_to_alloc:
-                frames, real_size = _block_extra(b)
-                extra = () if frames else ('<block was allocated before _record_history was enabled>',)
-                elemid = add_element(addr, real_size, frames, extra=extra)
-                w.initially_allocated(elemid)
-            addr += b['size']
-
-    return w.to_html()
->>>>>>> 9d465694
 
 def profile_plot(profile, device=None):
     """Generate a visualization over time of the memory usage recorded by kineto memory profiling as an html file.
@@ -559,7 +505,7 @@
         elif action == Action.PREEXISTING:
             kv_to_elem[(tensor_key, version)] = elemid = add_element(size, tensor_key, version)
             w.initially_allocated(elemid)
-    viz.add_plot('Active Memory Timeline', 'trace_view', device, w.data())
+    viz.add_plot('Active Memory Timeline', 'trace_view', 0, w.data())
     return viz.to_html()
 
 def segment_plot(data: Any, device=None):
@@ -572,7 +518,7 @@
     viz = VizTemplate()
     for view in (viz.add_trace_view, viz.add_segment_view):
         for d in _choose_device(data, device):
-            view(data, d)
+            view(data, d)  # type: ignore[operator]
     return viz.to_html()
 
 class VizTemplate:
@@ -630,6 +576,7 @@
         addr_versions: Dict[int, int] = {}
 
         next_stream = 0
+
         @cache
         def stream_id(stream):
             nonlocal next_stream
@@ -642,8 +589,8 @@
             if stream != 0:
                 title = f"{title}, stream {stream_id(stream)}"
             frames = [title,
-                    *extra,
-                    *_frames_fmt(frames, full_filename=True)]
+                      *extra,
+                      *_frames_fmt(frames, full_filename=True)]
             return w.add_element(size, frames)
 
         for i, e in enumerate(trace):
@@ -654,7 +601,8 @@
             elif e['action'] == free:
                 idx = addr_to_alloc.pop(e['addr'], None)
                 if idx is None:
-                    idx = add_element(e['addr'], e['size'], e['stream'], e.get('frames', []), extra=('alloc not recorded, stack trace for free:',))
+                    idx = add_element(e['addr'], e['size'], e['stream'], e.get('frames', []),
+                                      extra=('alloc not recorded, stack trace for free:',))
                     w.initially_allocated(idx)
                 w.free(idx)
 
@@ -674,10 +622,11 @@
 
     def add_segment_view(self, data: Any, device: int):
         trace = data['device_traces'][device]
+
         def format_frames(frames):
             return self.intern_stack(_frames_fmt(frames, full_filename=True))
 
-        segment = {
+        segment: dict = {
             'events': {
                 'action': [],  # reference to string table
                 'addr': [],  # for OOM, this will hold device_free value
@@ -717,6 +666,7 @@
                 i += 1
 
         seen_streams = 0
+
         @cache
         def format_stream(s):
             nonlocal seen_streams
@@ -1021,351 +971,6 @@
                                 trace_data.block_version(addr, false))
     }
 
-<<<<<<< HEAD
-=======
-    @cache
-    def intern_suffix(sid, restid):
-        suffix_table.append((sid, restid))
-        return len(suffix_table) - 1
-
-    def intern_stack(frames):
-        next_id = None
-        for f in reversed(frames):
-            next_id = intern_suffix(intern_str(f), next_id)
-        return next_id
-
-    def format_frames(frames):
-        return intern_stack(_frames_fmt(frames, full_filename=True))
-
-    result: Any = {
-        'string_table': string_table,
-        'suffix_table': suffix_table,
-        'events': {
-            'action': [],  # reference to string table
-            'addr': [],  # for OOM, this will hold device_free value
-            'size': [],
-            'stream': [],
-            'frames': []  # reference to suffix_table
-        },
-        'segments': {
-            'addr': [],
-            'size': [],
-            'stream': []
-        },
-        'blocks': {
-            'addr': [],
-            'size': [],
-            'real_size': [],
-            'frames': [],  # reference to string table
-            'pending_free': [],
-        }
-    }
-
-    def fold_free(ts):
-        # turn a free_requested/free_completed pair into a single free event
-        i = 0
-        while i < len(ts):
-            t = ts[i]
-            if i + 1 < len(ts):
-                tnext = ts[i + 1]
-                if t['action'] == 'free_requested' and tnext['action'] == 'free_completed' and t['addr'] == tnext['addr']:
-                    yield {**t, 'action': 'free'}
-                    i += 2
-                    continue
-            if t['action'] == 'oom':
-                yield {**t, 'addr': t['device_free']}
-            else:
-                yield t
-            i += 1
-
-    preproc: Any = {
-        'action': intern_str,
-        'frames': format_frames,
-    }
-
-    events: Any = result['events']
-    for event in fold_free(trace):
-        for k in events.keys():
-            # stack frames not recorded on event
-            # happens for snapshot even when
-            # frames are recorded for other things.
-            if k == 'frames' and k not in event:
-                events[k].append(None)
-                continue
-            events[k].append(preproc.get(k, lambda x: x)(event[k]))
-
-    segments = result['segments']
-    blocks = result['blocks']
-
-    segment_names = {
-        'addr': 'address',
-        'size': 'total_size',
-    }
-
-    for seg in data['segments']:
-        if seg['device'] != device:
-            continue
-        for k in segments.keys():
-            sk = segment_names.get(k, k)
-            segments[k].append(preproc.get(k, lambda x: x)(seg[sk]))
-        addr = seg['address']
-        for b in seg['blocks']:
-            if b['state'] in ('active_pending_free', 'active_allocated'):
-                frames, real_size = _block_extra(b)
-                blocks['addr'].append(addr)
-                blocks['size'].append(b['size'])
-                blocks['real_size'].append(real_size)
-                blocks['frames'].append(format_frames(frames))
-                blocks['pending_free'].append(1 if b['state'] == 'active_pending_free' else 0)
-            addr += b['size']
-
-    plot_data = json.dumps(result)
-    return _events_template.replace('$PLOT_DATA', plot_data)
-
-_events_template = r"""
-<!DOCTYPE html>
-<html>
-<head>
-<style>
-pre {
-    margin: 0px;
-}
-html, body {
-    height: 100%;
-}
-</style>
-</head>
-<body>
-<script type="module">
-import * as d3 from "https://cdn.jsdelivr.net/npm/d3@7.7.0/+esm";
-import {schemeTableau10} from "https://cdn.skypack.dev/d3-scale-chromatic@3";
-import {axisLeft} from "https://cdn.skypack.dev/d3-axis@3";
-import {scaleLinear} from "https://cdn.skypack.dev/d3-scale@4";
-import {zoom, zoomIdentity} from "https://cdn.skypack.dev/d3-zoom@3";
-import {brushX} from "https://cdn.skypack.dev/d3-brush@3";
-
-let trace_data = $PLOT_DATA
-
-function frames_for(id) {
-    let strings = []
-    while (id !== null) {
-        const [sid, next_id] = trace_data.suffix_table[id]
-        strings.push(trace_data.string_table[sid])
-        id = next_id
-    }
-    return `${strings.join('\n')}\n`
-}
-
-let events_data = trace_data.events
-let string_table = trace_data.string_table
-
-class Event {
-    constructor(id) {
-        this.idx = id
-    }
-    get size() { return events_data.size[this.idx] }
-    get action() { return string_table[events_data.action[this.idx]] }
-    get addr() { return events_data.addr[this.idx] }
-    get frames() { return frames_for(this.frames_idx) }
-    get frames_idx() { return events_data.frames[this.idx]}
-    get stream() { return events_data.stream[this.idx] }
-    get device_free() { return events_data.addr[this.idx] }
-}
-
-function createEvents() {
-    let events = trace_data.events.action.map( (_, i) => new Event(i))
-
-    function version_space() {
-        let version = {}
-        return (addr, increment) => {
-            if (!(addr in version)) {
-                version[addr] = 0
-            }
-            let r = version[addr]
-            if (increment) {
-                version[addr]++
-            }
-            return r
-        }
-    }
-
-    let segment_version = version_space()
-    let block_version = version_space()
-    for (let t of events) {
-        // set unique version for each time an address is used
-        // so that ctrl-f can be used to search for the beginning
-        // and end of allocations and segments
-        switch (t.action) {
-            case 'free':
-            case 'free_completed':
-                t.version = block_version(t.addr, true)
-                break
-            case 'free_requested':
-            case 'alloc':
-                t.version = block_version(t.addr, false)
-                break
-            case 'segment_free':
-            case 'segment_unmap':
-                t.version = segment_version(t.addr, true)
-                break;
-            case 'segment_alloc':
-            case 'segment_map':
-                t.version = segment_version(t.addr, false)
-                break
-            default:
-                break
-        }
-    }
-    trace_data.segment_version = segment_version
-    trace_data.block_version = block_version
-    return events
-}
-
-function Segment(addr, size, stream, frame_idx, version) {
-    return {addr, size, stream, version, get frames() { return frames_for(frame_idx)}}
-}
-function Block(addr, size, real_size, frame_idx, free_requested, version) {
-    console.assert(frame_idx !== undefined)
-    return {addr, size, real_size, get frames() { return frames_for(frame_idx)}, free_requested, version}
-}
-
-function EventSelector(body, outer, events, stack_info, memory_view) {
-    let events_div = outer
-    .append("div")
-    .attr('style', 'grid-column: 1; grid-row: 1; overflow: auto; font-family: monospace')
-
-    let events_selection = events_div
-    .selectAll("pre")
-    .data(events)
-    .enter()
-    .append("pre")
-    .text((e) => formatEvent(e))
-    .attr('style', '')
-
-    let selected_event_idx = null
-
-    let es = {
-        select(idx) {
-            if (selected_event_idx !== null) {
-                let selected_event = d3.select(events_div.node().children[selected_event_idx])
-                selected_event.attr('style', '')
-            }
-            if (idx !== null) {
-                let div = d3.select(events_div.node().children[idx])
-                div.attr('style', `background-color: ${schemeTableau10[5]}`)
-                let [reserved, allocated] = memory_view.draw(idx)
-                let enter = () => eventStack(div.datum(), allocated, reserved)
-                stack_info.highlight(enter)
-                div.node().scrollIntoViewIfNeeded(false)
-            } else {
-                memory_view.draw(0)
-            }
-            selected_event_idx = idx
-        }
-    }
-    body.on('keydown', (e) => {
-        let actions = {ArrowDown: 1, ArrowUp: -1}
-        if (selected_event_idx !== null && e.key in actions) {
-            let new_idx = selected_event_idx + actions[e.key]
-            es.select(Math.max(0, Math.min(new_idx, events.length - 1)))
-            e.preventDefault()
-        }
-    })
-
-    stack_info.register(events_selection, (t) => eventStack(t.datum()), (t) => {}, (d) => es.select(d.datum().idx))
-
-    return es
-}
-
-function formatSize(num) {
-    let orig = num
-    // https://stackoverflow.com/questions/1094841/get-human-readable-version-of-file-size
-    const units = ["", "Ki", "Mi", "Gi", "Ti", "Pi", "Ei", "Zi"];
-    for (const unit of units) {
-        if (Math.abs(num) < 1024.0) {
-        return `${num.toFixed(1)}${unit}B (${orig} bytes)`;
-        }
-        num /= 1024.0;
-    }
-    return `${num.toFixed(1)}YiB`;
-}
-
-function formatEvent(event) {
-    function formatAddr(event) {
-        let version = event.version == 0 ? "" : `_${event.version}`
-        let prefix = event.action.startsWith("segment") ? "s" : "b"
-        return `${prefix}${event.addr.toString(16)}_${event.version}`
-    }
-    let stream = event.stream == 0 ? "" : `\n              (stream ${event.stream})`
-    switch (event.action) {
-        case 'oom':
-            return `OOM (requested ${formatSize(event.size)}, CUDA has ${formatSize(event.device_free)} memory free)${stream}`
-        case 'snapshot':
-            return "snapshot"
-        default:
-            return `${event.action.padEnd(14)} ${formatAddr(event).padEnd(18)} ${formatSize(event.size)}${stream}`
-    }
-}
-
-function eventStack(e, allocated, reserved) {
-    let event = formatEvent(e)
-    if (reserved !== undefined) {
-        event = `(${formatSize(allocated)} allocated / ${formatSize(reserved)} reserved)\n${event}`
-    }
-    return event + "\n" + e.frames
-}
-
-function hashCode(num) {
-  const numStr = num.toString();
-  let hash = 0;
-  for (let i = 0; i < numStr.length; i++) {
-    const charCode = numStr.charCodeAt(i);
-    hash = ((hash << 5) - hash) + charCode;
-    hash = hash & hash; // Convert to 32-bit integer
-  }
-  return hash;
-}
-
-function addStroke(d) {
-    d.attr('stroke', 'red')
-    .attr('stroke-width', '2')
-    .attr('vector-effect', 'non-scaling-stroke')
-}
-
-function removeStroke(d) {
-    d.attr('stroke', '')
-}
-
-function MemoryView(outer, stack_info, trace_data, events) {
-    let svg = outer.append('svg')
-    .attr('style', 'grid-column: 2; grid-row: 1; width: 100%; height: 100%;')
-    .attr('viewBox', '0 0 200 100')
-    .attr('preserveAspectRatio', 'xMinYMin meet')
-    let g = svg.append('g')
-    let seg_zoom = zoom()
-    seg_zoom.on('zoom', ({transform}) => {
-        g.attr('transform', transform)
-    })
-    svg.call(seg_zoom)
-
-    let sorted_segments = []
-    let block_map = {}
-
-    let segments_data = trace_data.segments
-    for (let [i, addr] of trace_data.segments.addr.entries()) {
-        sorted_segments.push(Segment(addr, segments_data.size[i], segments_data.stream[i],
-                                     null, trace_data.segment_version(addr, false)))
-    }
-    sorted_segments.sort((x, y) => x.addr - y.addr)
-
-    let blocks_data = trace_data.blocks
-    for (let [i, addr] of trace_data.blocks.addr.entries()) {
-        block_map[addr] = Block(addr, blocks_data.size[i], blocks_data.real_size[i],
-                                blocks_data.frames[i], blocks_data.pending_free[i],
-                                trace_data.block_version(addr, false))
-    }
-
->>>>>>> 9d465694
     function simulate_memory(idx) {
         // create a copy of segments because we edit size properties below
         let l_segments = sorted_segments.map((x) => { return {...x} })
@@ -1949,7 +1554,9 @@
     })
     d.append('label').text('Detail')
 
-    let grid_container = dst.append('div').attr('style', "display: grid; grid-template-columns: 1fr; grid-template-rows: 10fr 1fr 8fr; height: 100%; gap: 10px")
+    let grid_container =
+        dst.append('div')
+           .attr('style', "display: grid; grid-template-columns: 1fr; grid-template-rows: 10fr 1fr 8fr; height: 100%; gap: 10px")
 
     let plot_svg = grid_container.append("svg").attr('display', 'block')
                                                .attr('viewBox', '0 0 1024 576')
@@ -1968,7 +1575,9 @@
                                                .attr('style', 'grid-column: 1; grid-row: 2; width: 100%; height: 100%;')
 
     MiniMap(mini_svg, plot, data, left_pad, 1024)
-    let  context_div = grid_container.append("div").attr('style', 'grid-column: 1; grid-row: 3; width: 100%; height: 100%; overflow: auto;')
+    let context_div =
+        grid_container.append("div")
+                      .attr('style', 'grid-column: 1; grid-row: 3; width: 100%; height: 100%; overflow: auto;')
     let delegate = ContextViewer(context_div.append("pre").text('none'), data)
     plot.set_delegate(delegate)
 }
