--- conflicted
+++ resolved
@@ -15,7 +15,7 @@
 from torch import SymInt
 from torch._guards import GuardSource, TracingContext
 from torch._ops import HigherOrderOperator
-from torch._subclasses.fake_tensor import FakeTensor
+from torch._subclasses.fake_tensor import FakeTensor, is_fake
 from torch.fx.experimental.symbolic_shapes import (
     DimConstraint,
     DimDynamic,
@@ -23,6 +23,7 @@
 )
 from torch.fx.immutable_collections import immutable_list
 from torch.utils.weak import TensorWeakRef, WeakIdRef
+from torch.utils._python_dispatch import is_traceable_wrapper_subclass
 
 from .. import config, mutation_guard, replay_record, skipfiles
 from ..allowed_functions import is_allowed, is_builtin_callable, is_numpy
@@ -162,9 +163,7 @@
     def __post_init__(self):
         if isinstance(self._example, torch.Tensor):
             self._example = TensorWeakRef(self._example)
-            assert isinstance(
-                self.fake_tensor, (torch._subclasses.fake_tensor.FakeTensor, torch.distributed._tensor.DTensor)
-            )
+            assert is_fake(self.fake_tensor)
 
     def load(self, tx):
         return self.source.reconstruct(tx)
@@ -871,15 +870,7 @@
             # a later point in time.
             ignore_subclass = True
         else:
-<<<<<<< HEAD
-            assert type(value) in (torch.Tensor, torch.nn.Parameter, torch.distributed._tensor.DTensor), type(value)
-=======
-            assert type(value) in (
-                torch.Tensor,
-                torch.nn.Parameter,
-                torch._subclasses.fake_tensor.FakeTensor,
-            ), type(value)
->>>>>>> 06d17d5b
+            assert type(value) in (torch.Tensor, torch.nn.Parameter, torch._subclasses.fake_tensor.FakeTensor) or is_traceable_wrapper_subclass(value), type(value)
             ignore_subclass = False
 
         is_duplicate_tensor = source in self.tx.output.input_source_to_var
@@ -914,7 +905,7 @@
         # ignore_subclass changes
         fake_tensor_value = None
         example_value = tensor_variable.proxy.node.meta["example_value"]
-        if isinstance(example_value, (torch._subclasses.fake_tensor.FakeTensor, torch.distributed._tensor.DTensor)):
+        if is_fake(example_value):
             fake_tensor_value = example_value
 
         grapharg = GraphArg(source, value, False, fake_tensor_value)
