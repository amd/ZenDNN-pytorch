"""Module for handling op-level validation during exporting."""

from __future__ import annotations

import warnings

from typing import Dict, List, Sequence, Tuple, Union

import onnxscript  # type: ignore[import]
from onnxscript import evaluator  # type: ignore[import]

import torch
import torch.fx
from torch.onnx import _constants
from torch.onnx._internal import _beartype, onnx_proto_utils
from torch.onnx._internal.fx import (
    diagnostics,
    fx_onnx_interpreter,
    type_utils as fx_type_utils,
)
from torch.utils import _pytree


@_beartype.beartype
def validate_op_between_ort_torch(
    diagnostic_context: diagnostics.DiagnosticContext,
    node: torch.fx.Node,
    symbolic_fn: Union[onnxscript.OnnxFunction, onnxscript.TracedOnnxFunction],
    torch_args: tuple,
    torch_kwargs: dict,
):
    """Validate the op between ONNX Runtime and PyTorch.

    The function will run the op in ONNX Runtime and PyTorch and compare the
    results. It doesn't break the exporting process, but saves each op validated
    result into SARIF, under the section of `fx_onnx_interpreter`.

    There are three signs can be found:
    1. Blue: Pass
    2. Yellow: Bypass
    3. Red: Fail

    Args:
        node (torch.fx.Node): The validated fx.node
        symbolic_fn (Union[onnxscript.OnnxFunction, onnxscript.TracedOnnxFunction]): The corresponded ONNX node
        torch_args (tuple): torch argument inputs
        torch_kwargs (dict): torch keyword argument inputs
    """
    # op-level validation
    # Symbolic_fn should have the same output as node.target (torch ops)
<<<<<<< HEAD
    # trace_only function is regular python function
    function_name = (
        symbolic_fn.name
        if isinstance(
            symbolic_fn, (onnxscript.OnnxFunction, onnxscript.values.TracedOnnxFunction)
        )
        else symbolic_fn.__name__
    )
=======
    function_name = symbolic_fn.name
>>>>>>> 02a251a0

    # TODO(bowbao, titaiwang): Diagnostics.
    # - Add dedicated diagnostic for op-level validation.
    # - Consider follow up steps. E.g., dump repro.
    #   - What to do next when validation fails?
    #   - What can diagnostics offer?
    # - Warning vs Error. Should this raise?
    # - False positives. E.g., Mismatch caused by invalid random data.
    with evaluator.default_as(evaluator.ort_evaluator):
        try:
            expected_outputs = node.target(*torch_args, **torch_kwargs)  # type: ignore[operator]
        except IndexError as index_error:
            # TODO(titaiwang): How to bound indices/dim: INT64
            warnings.warn(
                f"\nBypass the test of running on PyTorch Op {node.target} with "
                f"IndexError: \n{index_error}.\n This is possibly raised by "
                f"unsupported input args of randomnized dim/indices(INT64).\n"
            )
            diagnostic = diagnostic_context.inflight_diagnostic()
            diagnostic.with_additional_message(
                f"### Op level debug is bypassed\n"
                f"{diagnostics.decorator.format_exception_in_markdown(index_error)}"
            )
            diagnostic.with_source_exception(index_error)
            diagnostic.level = diagnostics.levels.WARNING
            return
        except RuntimeError as runtime_error:
            warnings.warn(
                f"\nFail the test of running on PyTorch Op {node.target} with "
                f"RuntimeError: \n{runtime_error}.\n"
            )
            diagnostic = diagnostic_context.inflight_diagnostic()
            diagnostic.with_additional_message(
                f"### Op level debug fails on PyTorch\n"
                f"{diagnostics.decorator.format_exception_in_markdown(runtime_error)}"
            )
            diagnostic.with_source_exception(runtime_error)
            diagnostic.level = diagnostics.levels.WARNING
            return

        # TODO(titaiwang): Need Opschema from ONNX function to better split args/kwargs
        # Currently, we only support torch.Tensor to numpy array. Potentially, we
        # could fail on INT64. However, we don't support dims/indices INT64 validation.
        input_onnx = [
            onnx_proto_utils._convert_tensor_to_numpy(x)
            if isinstance(x, (torch.Tensor, torch.dtype, list, tuple))
            else x
            for x in torch_args
        ]
        kwargs_onnx = fx_onnx_interpreter.filter_incompatible_and_dtype_convert_kwargs(
            torch_kwargs
        )
        try:
            ort_outputs = symbolic_fn(*input_onnx, **kwargs_onnx)
        except ValueError as value_error:
            # FIXME(titaiwang): This is caused by wrongly split args/kwargs.
            # When Opschema is ready, we should follow Opschema to split args/kwargs.
            warnings.warn(
                f"\nBypass the test of running on ONNX Op {function_name} with "
                f"ValueError: \n{value_error}.\n This is possibly raised by "
                f"unsupported input args due to lack of Opschema.\n"
            )
            diagnostic = diagnostic_context.inflight_diagnostic()
            diagnostic.with_additional_message(
                f"### Op level debug is bypassed\n"
                f"{diagnostics.decorator.format_exception_in_markdown(value_error)}"
            )
            diagnostic.with_source_exception(value_error)
            diagnostic.level = diagnostics.levels.WARNING
            return
        except RuntimeError as runtime_error:
            warnings.warn(
                f"\nFail the test of running on ONNX Op {function_name} with "
                f"RuntimeError: \n{runtime_error}.\n"
            )
            diagnostic = diagnostic_context.inflight_diagnostic()
            diagnostic.with_additional_message(
                f"### Op level debug fails on ONNXRUNTIME:\n"
                f"{diagnostics.decorator.format_exception_in_markdown(runtime_error)}"
            )
            diagnostic.with_source_exception(runtime_error)
            diagnostic.level = diagnostics.levels.WARNING
            return

        flattened_torch_outputs, _ = _pytree.tree_flatten(expected_outputs)
        flattened_function_outputs, _ = _pytree.tree_flatten(ort_outputs)

        assert flattened_torch_outputs
        assert len(flattened_torch_outputs) == len(flattened_function_outputs)

        for torch_output, function_output in zip(
            flattened_torch_outputs, flattened_function_outputs
        ):
            try:
                if isinstance(function_output, onnxscript.tensor.Tensor):
                    function_output = function_output.value

                # Use torch.testing as opposed to np.testing to ensure dtypes and shapes match
                torch.testing.assert_close(
                    torch.tensor(function_output).cpu(),
                    torch_output.cpu()
                    if isinstance(torch_output, torch.Tensor)
                    else torch.tensor(torch_output).cpu(),
                    rtol=1e-4,
                    atol=1e-3,
                )
            except AssertionError as e:
                warnings.warn(
                    f"\nSuppressed AssertionError:\n{e}.\n"
                    f"Op {node.target} has mismatch outputs. "
                    f"Please check the implementation of {function_name}.\n"
                )
                diagnostic = diagnostic_context.inflight_diagnostic()
                diagnostic.with_additional_message(
                    f"### Validation failed\n"
                    f"{diagnostics.decorator.format_exception_in_markdown(e)}"
                )
                diagnostic.with_source_exception(e)
                diagnostic.level = diagnostics.levels.WARNING


@_beartype.beartype
def generate_random_tensors(shape: torch.Size, dtype: torch.dtype):
    if dtype == torch.uint8:
        return torch.randint(
            low=_constants.UINT8_MIN, high=_constants.UINT8_MAX, size=shape, dtype=dtype
        )
    if dtype == torch.int8:
        return torch.randint(
            low=_constants.INT8_MIN, high=_constants.INT8_MAX, size=shape, dtype=dtype
        )
    if dtype == torch.int16:
        return torch.randint(
            low=_constants.INT16_MIN, high=_constants.INT16_MAX, size=shape, dtype=dtype
        )
    if dtype == torch.int32:
        return torch.randint(
            low=_constants.INT32_MIN, high=_constants.INT32_MAX, size=shape, dtype=dtype
        )
    if dtype == torch.int64:
        return torch.randint(
            low=_constants.INT64_MIN, high=_constants.INT64_MAX, size=shape, dtype=dtype
        )
    if dtype == torch.bool:
        random_numbers = torch.rand(shape)
        return torch.where(
            random_numbers > 0.5, torch.tensor(True), torch.tensor(False)
        )
    return torch.randn(shape, dtype=dtype)


@_beartype.beartype
def _fx_args_to_torch_args(
    complete_args: List[fx_type_utils.Argument],
) -> List[fx_type_utils.Argument]:
    """Recursively convert fx args to torch args"""
    wrapped_args: List[fx_type_utils.Argument] = []
    for arg in complete_args:
        if isinstance(arg, torch.fx.Node):
            # NOTE(titaiwang): The arg type here should align to the type handled in
            # shape.inference.FakeTensorPropGetStaticShapes. Currently, we are aware
            # of FakeTensor/Tensor/SymInt/SymFloat/Symbool/int/float/bool could be in
            # arg.meta["static_shape"].
            fake_tensor = arg.meta.get("static_shape", None)
            if isinstance(fake_tensor, torch.Tensor):
                real_tensor = generate_random_tensors(
                    fake_tensor.shape, fake_tensor.dtype
                )
                wrapped_args.append(real_tensor)
            elif isinstance(fake_tensor, (int, float, bool)):
                wrapped_args.append(fake_tensor)
            elif isinstance(fake_tensor, (torch.SymBool, torch.SymInt, torch.SymFloat)):
                raise ValueError(
                    f"Unexpected input argument Sym type found inside fx.Node. arg: {arg}; "
                    f"arg.meta['static_shape']: {fake_tensor}; type(arg.meta['static_shape']): "
                    f"{type(fake_tensor)}. Sym type is not supported in op_level_debug."
                )
            else:
                raise ValueError(
                    f"Unexpected input argument type found inside fx.Node. arg: {arg}; "
                    f"arg.meta['static_shape']: {fake_tensor}; type(arg.meta['static_shape']): "
                    f"{type(fake_tensor)}."
                )
        elif isinstance(arg, Sequence):
            wrapped_args.append(_fx_args_to_torch_args(arg))
        elif isinstance(arg, (int, float, torch.dtype)) or arg is None:
            wrapped_args.append(arg)
        else:
            raise ValueError(
                f"Unexpected input argument type is found in node arguments. arg: {arg}; "
            )

    return wrapped_args


@_beartype.beartype
def wrap_fx_args_as_torch_args(
    complete_args: List[fx_type_utils.Argument],
    complete_kwargs: Dict[str, fx_type_utils.Argument],
) -> Tuple[tuple, dict]:
    """Prepare torch format args and kwargs for op-level validation by using fake tensor to create real tensor to feed in ops"""

    # NOTE: This function only supports FakeTensor with concrete shapes
    torch_args: List[fx_type_utils.Argument] = _fx_args_to_torch_args(complete_args)
    torch_kwargs = complete_kwargs
    return tuple(torch_args), torch_kwargs<|MERGE_RESOLUTION|>--- conflicted
+++ resolved
@@ -48,18 +48,7 @@
     """
     # op-level validation
     # Symbolic_fn should have the same output as node.target (torch ops)
-<<<<<<< HEAD
-    # trace_only function is regular python function
-    function_name = (
-        symbolic_fn.name
-        if isinstance(
-            symbolic_fn, (onnxscript.OnnxFunction, onnxscript.values.TracedOnnxFunction)
-        )
-        else symbolic_fn.__name__
-    )
-=======
     function_name = symbolic_fn.name
->>>>>>> 02a251a0
 
     # TODO(bowbao, titaiwang): Diagnostics.
     # - Add dedicated diagnostic for op-level validation.
