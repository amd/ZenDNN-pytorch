--- conflicted
+++ resolved
@@ -908,11 +908,7 @@
     return;
   }
 
-<<<<<<< HEAD
-  if (AnomalyMode::is_enabled() && false) {
-=======
   if (AnomalyMode::is_enabled() && AnomalyMode::should_check_nan()) {
->>>>>>> b7c5738e
     AutoGradMode grad_mode(false);
     for (const auto i : c10::irange(num_outputs)) {
       auto& output = outputs[i];
