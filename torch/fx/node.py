--- conflicted
+++ resolved
@@ -14,13 +14,8 @@
 
 __all__ = ['Node', 'map_arg', 'map_aggregate', "has_side_effect"]
 
-<<<<<<< HEAD
-BaseArgumentTypes = Union[str, int, float, bool, complex, type, torch.dtype,
-                          torch.Tensor, torch.device, torch.memory_format, torch.layout]
-=======
 BaseArgumentTypes = Union[str, int, float, bool, complex, torch.dtype,
                           torch.Tensor, torch.device, torch.memory_format, torch.layout, torch._ops.OpOverload]
->>>>>>> 618a17cf
 base_types = BaseArgumentTypes.__args__  # type: ignore[attr-defined]
 
 Target = Union[Callable[..., Any], str]
