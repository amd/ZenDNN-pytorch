--- conflicted
+++ resolved
@@ -69,39 +69,7 @@
     using RealFloatIntTestedTypes = ::testing::Types<vfloat, vdouble, vlong, vint, vshort>;
     using FloatIntTestedTypes = ::testing::Types<vfloat, vdouble, vcomplex, vcomplexDbl, vlong, vint, vshort>;
     using ComplexTypes = ::testing::Types<vcomplex, vcomplexDbl>;
-<<<<<<< HEAD
     using ReducedFloatTestedTypes = ::testing::Types<vBFloat16, vHalf>;
-    TYPED_TEST_CASE(Memory, ALLTestedTypes);
-    TYPED_TEST_CASE(Arithmetics, FloatIntTestedTypes);
-    TYPED_TEST_CASE(Comparison, RealFloatIntTestedTypes);
-    TYPED_TEST_CASE(Bitwise, FloatIntTestedTypes);
-    TYPED_TEST_CASE(MinMax, RealFloatIntTestedTypes);
-    TYPED_TEST_CASE(Nan, RealFloatTestedTypes);
-    TYPED_TEST_CASE(Interleave, RealFloatIntTestedTypes);
-    TYPED_TEST_CASE(SignManipulation, FloatIntTestedTypes);
-    TYPED_TEST_CASE(Rounding, RealFloatTestedTypes);
-    TYPED_TEST_CASE(SqrtAndReciprocal, FloatTestedTypes);
-    TYPED_TEST_CASE(SqrtAndReciprocalReal, RealFloatTestedTypes);
-    TYPED_TEST_CASE(FractionAndRemainderReal, RealFloatTestedTypes);
-    TYPED_TEST_CASE(Trigonometric, RealFloatTestedTypes);
-    TYPED_TEST_CASE(ErrorFunctions, RealFloatTestedTypes);
-    TYPED_TEST_CASE(Exponents, RealFloatTestedTypes);
-    TYPED_TEST_CASE(Hyperbolic, RealFloatTestedTypes);
-    TYPED_TEST_CASE(InverseTrigonometricReal, RealFloatTestedTypes);
-    TYPED_TEST_CASE(InverseTrigonometric, FloatTestedTypes);
-    TYPED_TEST_CASE(LGamma, RealFloatTestedTypes);
-    TYPED_TEST_CASE(Logarithm, FloatTestedTypes);
-    TYPED_TEST_CASE(LogarithmReals, RealFloatTestedTypes);
-    TYPED_TEST_CASE(Pow, RealFloatTestedTypes);
-    TYPED_TEST_CASE(RealTests, RealFloatTestedTypes);
-    TYPED_TEST_CASE(RangeFactories, FloatIntTestedTypes);
-    TYPED_TEST_CASE(BitwiseFloatsAdditional, RealFloatTestedTypes);
-    TYPED_TEST_CASE(BitwiseFloatsAdditional2, FloatTestedTypes);
-    TYPED_TEST_CASE(QuantizationTests, QuantTestedTypes);
-    TYPED_TEST_CASE(FunctionalTests, RealFloatIntTestedTypes);
-    TYPED_TEST_CASE(FunctionalTestsReducedFloat, ReducedFloatTestedTypes);
-=======
-    using BFloatTestedTypes = ::testing::Types<vBFloat16>;
     TYPED_TEST_SUITE(Memory, ALLTestedTypes);
     TYPED_TEST_SUITE(Arithmetics, FloatIntTestedTypes);
     TYPED_TEST_SUITE(Comparison, RealFloatIntTestedTypes);
@@ -130,8 +98,7 @@
     TYPED_TEST_SUITE(BitwiseFloatsAdditional2, FloatTestedTypes);
     TYPED_TEST_SUITE(QuantizationTests, QuantTestedTypes);
     TYPED_TEST_SUITE(FunctionalTests, RealFloatIntTestedTypes);
-    TYPED_TEST_SUITE(FunctionalBF16Tests, BFloatTestedTypes);
->>>>>>> 6df18260
+    TYPED_TEST_SUITE(FunctionalTestsReducedFloat, ReducedFloatTestedTypes);
     TYPED_TEST(Memory, UnAlignedLoadStore) {
         using vec = TypeParam;
         using VT = ValueType<TypeParam>;
